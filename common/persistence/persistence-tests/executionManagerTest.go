// Copyright (c) 2017 Uber Technologies, Inc.
//
// Permission is hereby granted, free of charge, to any person obtaining a copy
// of this software and associated documentation files (the "Software"), to deal
// in the Software without restriction, including without limitation the rights
// to use, copy, modify, merge, publish, distribute, sublicense, and/or sell
// copies of the Software, and to permit persons to whom the Software is
// furnished to do so, subject to the following conditions:
//
// The above copyright notice and this permission notice shall be included in
// all copies or substantial portions of the Software.
//
// THE SOFTWARE IS PROVIDED "AS IS", WITHOUT WARRANTY OF ANY KIND, EXPRESS OR
// IMPLIED, INCLUDING BUT NOT LIMITED TO THE WARRANTIES OF MERCHANTABILITY,
// FITNESS FOR A PARTICULAR PURPOSE AND NONINFRINGEMENT. IN NO EVENT SHALL THE
// AUTHORS OR COPYRIGHT HOLDERS BE LIABLE FOR ANY CLAIM, DAMAGES OR OTHER
// LIABILITY, WHETHER IN AN ACTION OF CONTRACT, TORT OR OTHERWISE, ARISING FROM,
// OUT OF OR IN CONNECTION WITH THE SOFTWARE OR THE USE OR OTHER DEALINGS IN
// THE SOFTWARE.

package persistencetests

import (
	"encoding/json"
	"fmt"
	"math"
	"math/rand"
	"os"
	"sync"
	"sync/atomic"
	"testing"
	"time"

	"github.com/pborman/uuid"
	log "github.com/sirupsen/logrus"
	"github.com/stretchr/testify/require"
	gen "github.com/uber/cadence/.gen/go/shared"
	"github.com/uber/cadence/common"
	"github.com/uber/cadence/common/cluster"
	p "github.com/uber/cadence/common/persistence"
)

type (
	// ExecutionManagerSuite contains matching persistence tests
	ExecutionManagerSuite struct {
		TestBase
		// override suite.Suite.Assertions with require.Assertions; this means that s.NotNil(nil) will stop the test,
		// not merely log an error
		*require.Assertions
	}
)

// SetupSuite implementation
func (s *ExecutionManagerSuite) SetupSuite() {
	if testing.Verbose() {
		log.SetOutput(os.Stdout)
	}
}

// TearDownSuite implementation
func (s *ExecutionManagerSuite) TearDownSuite() {
	s.TearDownWorkflowStore()
}

// SetupTest implementation
func (s *ExecutionManagerSuite) SetupTest() {
	// Have to define our overridden assertions in the test setup. If we did it earlier, s.T() will return nil
	s.Assertions = require.New(s.T())
	s.ClearTasks()
}

// TestCreateWorkflowExecutionStateCloseStatus test
func (s *ExecutionManagerSuite) TestCreateWorkflowExecutionStateCloseStatus() {
	domainID := uuid.New()
	invalidCloseStatuses := []int{
		p.WorkflowCloseStatusCompleted,
		p.WorkflowCloseStatusFailed,
		p.WorkflowCloseStatusCanceled,
		p.WorkflowCloseStatusTerminated,
		p.WorkflowCloseStatusContinuedAsNew,
		p.WorkflowCloseStatusTimedOut,
	}
	tasklist := "some random tasklist"
	workflowType := "some random workflow type"
	workflowTimeout := int32(10)
	decisionTimeout := int32(14)
	lastProcessedEventID := int64(0)
	nextEventID := int64(3)

	req := &p.CreateWorkflowExecutionRequest{
		RequestID:            uuid.New(),
		DomainID:             domainID,
		TaskList:             tasklist,
		WorkflowTypeName:     workflowType,
		WorkflowTimeout:      workflowTimeout,
		DecisionTimeoutValue: decisionTimeout,
		NextEventID:          nextEventID,
		LastProcessedEvent:   lastProcessedEventID,
		RangeID:              s.ShardInfo.RangeID,
		CreateWorkflowMode:   p.CreateWorkflowModeBrandNew,
	}

	workflowExecutionStatusCreated := gen.WorkflowExecution{
		WorkflowId: common.StringPtr("create-workflow-test-state-created"),
		RunId:      common.StringPtr(uuid.New()),
	}
	req.Execution = workflowExecutionStatusCreated
	req.State = p.WorkflowStateCreated
	for _, invalidCloseStatus := range invalidCloseStatuses {
		req.CloseStatus = invalidCloseStatus
		_, err := s.ExecutionManager.CreateWorkflowExecution(req)
		s.IsType(&gen.InternalServiceError{}, err)
	}
	req.CloseStatus = p.WorkflowCloseStatusNone
	_, err := s.ExecutionManager.CreateWorkflowExecution(req)
	s.Nil(err)
	info, err := s.GetWorkflowExecutionInfo(domainID, workflowExecutionStatusCreated)
	s.Nil(err)
	s.Equal(p.WorkflowStateCreated, info.ExecutionInfo.State)
	s.Equal(p.WorkflowCloseStatusNone, info.ExecutionInfo.CloseStatus)

	workflowExecutionStatusRunning := gen.WorkflowExecution{
		WorkflowId: common.StringPtr("create-workflow-test-state-running"),
		RunId:      common.StringPtr(uuid.New()),
	}
	req.Execution = workflowExecutionStatusRunning
	req.State = p.WorkflowStateRunning
	for _, invalidCloseStatus := range invalidCloseStatuses {
		req.CloseStatus = invalidCloseStatus
		_, err := s.ExecutionManager.CreateWorkflowExecution(req)
		s.IsType(&gen.InternalServiceError{}, err)
	}
	req.CloseStatus = p.WorkflowCloseStatusNone
	_, err = s.ExecutionManager.CreateWorkflowExecution(req)
	s.Nil(err)
	info, err = s.GetWorkflowExecutionInfo(domainID, workflowExecutionStatusRunning)
	s.Nil(err)
	s.Equal(p.WorkflowStateRunning, info.ExecutionInfo.State)
	s.Equal(p.WorkflowCloseStatusNone, info.ExecutionInfo.CloseStatus)

	workflowExecutionStatusCompleted := gen.WorkflowExecution{
		WorkflowId: common.StringPtr("create-workflow-test-state-completed"),
		RunId:      common.StringPtr(uuid.New()),
	}
	req.Execution = workflowExecutionStatusCompleted
	req.State = p.WorkflowStateCompleted
	for _, invalidCloseStatus := range invalidCloseStatuses {
		req.CloseStatus = invalidCloseStatus
		_, err := s.ExecutionManager.CreateWorkflowExecution(req)
		s.IsType(&gen.InternalServiceError{}, err)
	}
	req.CloseStatus = p.WorkflowCloseStatusNone
	_, err = s.ExecutionManager.CreateWorkflowExecution(req)
<<<<<<< HEAD
	s.IsType(&shared.InternalServiceError{}, err)

	// for zombie workflow creation, we must use existing workflow ID which got created
	// since we do not allow creation of zombie workflow without current record
	workflowExecutionStatusZombie := gen.WorkflowExecution{
		WorkflowId: workflowExecutionStatusRunning.WorkflowId,
		RunId:      common.StringPtr(uuid.New()),
	}
	req.CreateWorkflowMode = p.CreateWorkflowModeZombie
	req.Execution = workflowExecutionStatusZombie
	req.State = p.WorkflowStateZombie
	for _, invalidCloseStatus := range invalidCloseStatuses {
		req.CloseStatus = invalidCloseStatus
		_, err := s.ExecutionManager.CreateWorkflowExecution(req)
		s.IsType(&shared.InternalServiceError{}, err)
	}
	req.CloseStatus = p.WorkflowCloseStatusNone
	_, err = s.ExecutionManager.CreateWorkflowExecution(req)
	s.Nil(err)
	info, err = s.GetWorkflowExecutionInfo(domainID, workflowExecutionStatusZombie)
	s.Nil(err)
	s.Equal(p.WorkflowStateZombie, info.ExecutionInfo.State)
	s.Equal(p.WorkflowCloseStatusNone, info.ExecutionInfo.CloseStatus)
}

// TestCreateWorkflowExecutionWithZombieState test
func (s *ExecutionManagerSuite) TestCreateWorkflowExecutionWithZombieState() {
	domainID := uuid.New()
	workflowExecutionRunning := gen.WorkflowExecution{
		WorkflowId: common.StringPtr("create-workflow-test-with-zombie-state"),
		RunId:      common.StringPtr(uuid.New()),
	}
	tasklist := "some random tasklist"
	workflowType := "some random workflow type"
	workflowTimeout := int32(10)
	decisionTimeout := int32(14)
	lastProcessedEventID := int64(0)
	nextEventID := int64(3)

	req := &p.CreateWorkflowExecutionRequest{
		RequestID:            uuid.New(),
		DomainID:             domainID,
		Execution:            workflowExecutionRunning,
		TaskList:             tasklist,
		WorkflowTypeName:     workflowType,
		WorkflowTimeout:      workflowTimeout,
		DecisionTimeoutValue: decisionTimeout,
		NextEventID:          nextEventID,
		LastProcessedEvent:   lastProcessedEventID,
		RangeID:              s.ShardInfo.RangeID,
		CreateWorkflowMode:   p.CreateWorkflowModeZombie,
		State:                p.WorkflowStateZombie,
		CloseStatus:          p.WorkflowCloseStatusNone,
	}
	_, err := s.ExecutionManager.CreateWorkflowExecution(req)
	s.NotNil(err) // do not allow creating a zombie workflow if no current running workflow

	req.CreateWorkflowMode = p.CreateWorkflowModeBrandNew
	req.State = p.WorkflowStateRunning
	req.CloseStatus = p.WorkflowCloseStatusNone
	_, err = s.ExecutionManager.CreateWorkflowExecution(req)
	s.Nil(err)
	currentRunID, err := s.GetCurrentWorkflowRunID(domainID, workflowExecutionRunning.GetWorkflowId())
	s.Nil(err)
	s.Equal(workflowExecutionRunning.GetRunId(), currentRunID)

	workflowExecutionZombie := gen.WorkflowExecution{
		WorkflowId: workflowExecutionRunning.WorkflowId,
		RunId:      common.StringPtr(uuid.New()),
	}
	req.Execution = workflowExecutionZombie
	req.CreateWorkflowMode = p.CreateWorkflowModeZombie
	req.State = p.WorkflowStateZombie
	req.CloseStatus = p.WorkflowCloseStatusNone
	_, err = s.ExecutionManager.CreateWorkflowExecution(req)
	s.Nil(err)
	// current run ID is still the prev running run ID
	currentRunID, err = s.GetCurrentWorkflowRunID(domainID, workflowExecutionRunning.GetWorkflowId())
	s.Nil(err)
	s.Equal(workflowExecutionRunning.GetRunId(), currentRunID)
	info, err := s.GetWorkflowExecutionInfo(domainID, workflowExecutionZombie)
	s.Nil(err)
	s.Equal(p.WorkflowStateZombie, info.ExecutionInfo.State)
	s.Equal(p.WorkflowCloseStatusNone, info.ExecutionInfo.CloseStatus)
=======
	s.IsType(&gen.InternalServiceError{}, err)
>>>>>>> 5953cb0e
}

// TestUpdateWorkflowExecutionStateCloseStatus test
func (s *ExecutionManagerSuite) TestUpdateWorkflowExecutionStateCloseStatus() {
	domainID := uuid.New()
	workflowExecution := gen.WorkflowExecution{
		WorkflowId: common.StringPtr("update-workflow-test-state"),
		RunId:      common.StringPtr(uuid.New()),
	}
	closeStatuses := []int{
		p.WorkflowCloseStatusCompleted,
		p.WorkflowCloseStatusFailed,
		p.WorkflowCloseStatusCanceled,
		p.WorkflowCloseStatusTerminated,
		p.WorkflowCloseStatusContinuedAsNew,
		p.WorkflowCloseStatusTimedOut,
	}
	tasklist := "some random tasklist"
	workflowType := "some random workflow type"
	workflowTimeout := int32(10)
	decisionTimeout := int32(14)
	lastProcessedEventID := int64(0)
	nextEventID := int64(3)

	req := &p.CreateWorkflowExecutionRequest{
		RequestID:            uuid.New(),
		DomainID:             domainID,
		Execution:            workflowExecution,
		TaskList:             tasklist,
		WorkflowTypeName:     workflowType,
		WorkflowTimeout:      workflowTimeout,
		DecisionTimeoutValue: decisionTimeout,
		NextEventID:          nextEventID,
		LastProcessedEvent:   lastProcessedEventID,
		RangeID:              s.ShardInfo.RangeID,
		CreateWorkflowMode:   p.CreateWorkflowModeBrandNew,
	}

	req.State = p.WorkflowStateCreated
	req.CloseStatus = p.WorkflowCloseStatusNone
	_, err := s.ExecutionManager.CreateWorkflowExecution(req)
	s.Nil(err)
	info, err := s.GetWorkflowExecutionInfo(domainID, workflowExecution)
	s.Nil(err)
	s.Equal(p.WorkflowStateCreated, info.ExecutionInfo.State)
	s.Equal(p.WorkflowCloseStatusNone, info.ExecutionInfo.CloseStatus)

	updatedInfo := copyWorkflowExecutionInfo(info.ExecutionInfo)
	updatedInfo.State = p.WorkflowStateRunning
	updatedInfo.CloseStatus = p.WorkflowCloseStatusNone
	_, err = s.ExecutionManager.UpdateWorkflowExecution(&p.UpdateWorkflowExecutionRequest{
		ExecutionInfo: updatedInfo,
		Condition:     nextEventID,
		RangeID:       s.ShardInfo.RangeID,
	})
	s.NoError(err)
	info, err = s.GetWorkflowExecutionInfo(domainID, workflowExecution)
	s.Nil(err)
	s.Equal(p.WorkflowStateRunning, info.ExecutionInfo.State)
	s.Equal(p.WorkflowCloseStatusNone, info.ExecutionInfo.CloseStatus)

	updatedInfo = copyWorkflowExecutionInfo(info.ExecutionInfo)
	updatedInfo.State = p.WorkflowStateRunning
	for _, closeStatus := range closeStatuses {
		updatedInfo.CloseStatus = closeStatus
		_, err = s.ExecutionManager.UpdateWorkflowExecution(&p.UpdateWorkflowExecutionRequest{
			ExecutionInfo: updatedInfo,
			Condition:     nextEventID,
			RangeID:       s.ShardInfo.RangeID,
		})
		s.IsType(&gen.InternalServiceError{}, err)
	}

	updatedInfo = copyWorkflowExecutionInfo(info.ExecutionInfo)
	updatedInfo.State = p.WorkflowStateCompleted
	updatedInfo.CloseStatus = p.WorkflowCloseStatusNone
	_, err = s.ExecutionManager.UpdateWorkflowExecution(&p.UpdateWorkflowExecutionRequest{
		ExecutionInfo: updatedInfo,
		Condition:     nextEventID,
		RangeID:       s.ShardInfo.RangeID,
	})
	s.IsType(&gen.InternalServiceError{}, err)

	for _, closeStatus := range closeStatuses {
		updatedInfo.CloseStatus = closeStatus
		_, err = s.ExecutionManager.UpdateWorkflowExecution(&p.UpdateWorkflowExecutionRequest{
			ExecutionInfo: updatedInfo,
			Condition:     nextEventID,
			RangeID:       s.ShardInfo.RangeID,
		})
		s.Nil(err)
		info, err = s.GetWorkflowExecutionInfo(domainID, workflowExecution)
		s.Nil(err)
		s.Equal(p.WorkflowStateCompleted, info.ExecutionInfo.State)
		s.Equal(closeStatus, info.ExecutionInfo.CloseStatus)
	}

	// create a new workflow with same domain ID & workflow ID
	// to enable update workflow with zombie status
	workflowExecutionRunning := gen.WorkflowExecution{
		WorkflowId: workflowExecution.WorkflowId,
		RunId:      common.StringPtr(uuid.New()),
	}
	req.Execution = workflowExecutionRunning
	req.CreateWorkflowMode = p.CreateWorkflowModeWorkflowIDReuse
	req.PreviousRunID = workflowExecution.GetRunId()
	req.PreviousLastWriteVersion = common.EmptyVersion
	req.State = p.WorkflowStateRunning
	req.CloseStatus = p.WorkflowCloseStatusNone
	_, err = s.ExecutionManager.CreateWorkflowExecution(req)
	s.Nil(err)

	updatedInfo = copyWorkflowExecutionInfo(info.ExecutionInfo)
	updatedInfo.State = p.WorkflowStateZombie
	updatedInfo.CloseStatus = p.WorkflowCloseStatusNone
	_, err = s.ExecutionManager.UpdateWorkflowExecution(&p.UpdateWorkflowExecutionRequest{
		ExecutionInfo: updatedInfo,
		Condition:     nextEventID,
		RangeID:       s.ShardInfo.RangeID,
	})
	s.NoError(err)
	info, err = s.GetWorkflowExecutionInfo(domainID, workflowExecution)
	s.Nil(err)
	s.Equal(p.WorkflowStateZombie, info.ExecutionInfo.State)
	s.Equal(p.WorkflowCloseStatusNone, info.ExecutionInfo.CloseStatus)

	updatedInfo = copyWorkflowExecutionInfo(info.ExecutionInfo)
	updatedInfo.State = p.WorkflowStateZombie
	for _, closeStatus := range closeStatuses {
		updatedInfo.CloseStatus = closeStatus
		_, err = s.ExecutionManager.UpdateWorkflowExecution(&p.UpdateWorkflowExecutionRequest{
			ExecutionInfo: updatedInfo,
			Condition:     nextEventID,
			RangeID:       s.ShardInfo.RangeID,
		})
		s.IsType(&shared.InternalServiceError{}, err)
	}
}

// TestUpdateWorkflowExecutionWithZombieState test
func (s *ExecutionManagerSuite) TestUpdateWorkflowExecutionWithZombieState() {
	domainID := uuid.New()
	workflowID := "create-workflow-test-with-zombie-state"
	workflowExecution := gen.WorkflowExecution{
		WorkflowId: common.StringPtr(workflowID),
		RunId:      common.StringPtr(uuid.New()),
	}
	tasklist := "some random tasklist"
	workflowType := "some random workflow type"
	workflowTimeout := int32(10)
	decisionTimeout := int32(14)
	lastProcessedEventID := int64(0)
	nextEventID := int64(3)

	// create and update a workflow to make it completed
	req := &p.CreateWorkflowExecutionRequest{
		RequestID:            uuid.New(),
		DomainID:             domainID,
		Execution:            workflowExecution,
		TaskList:             tasklist,
		WorkflowTypeName:     workflowType,
		WorkflowTimeout:      workflowTimeout,
		DecisionTimeoutValue: decisionTimeout,
		NextEventID:          nextEventID,
		LastProcessedEvent:   lastProcessedEventID,
		RangeID:              s.ShardInfo.RangeID,
		CreateWorkflowMode:   p.CreateWorkflowModeBrandNew,
		State:                p.WorkflowStateRunning,
		CloseStatus:          p.WorkflowCloseStatusNone,
	}
	_, err := s.ExecutionManager.CreateWorkflowExecution(req)
	s.Nil(err)
	currentRunID, err := s.GetCurrentWorkflowRunID(domainID, workflowID)
	s.Nil(err)
	s.Equal(workflowExecution.GetRunId(), currentRunID)

	info, err := s.GetWorkflowExecutionInfo(domainID, workflowExecution)
	s.Nil(err)

	// try to turn current workflow into zombie state, this should end with an error
	updatedInfo := copyWorkflowExecutionInfo(info.ExecutionInfo)
	updatedInfo.State = p.WorkflowStateZombie
	updatedInfo.CloseStatus = p.WorkflowCloseStatusNone
	_, err = s.ExecutionManager.UpdateWorkflowExecution(&p.UpdateWorkflowExecutionRequest{
		ExecutionInfo: updatedInfo,
		Condition:     nextEventID,
		RangeID:       s.ShardInfo.RangeID,
	})
	s.NotNil(err)

	updatedInfo = copyWorkflowExecutionInfo(info.ExecutionInfo)
	updatedInfo.State = p.WorkflowStateCompleted
	updatedInfo.CloseStatus = p.WorkflowCloseStatusCompleted
	_, err = s.ExecutionManager.UpdateWorkflowExecution(&p.UpdateWorkflowExecutionRequest{
		ExecutionInfo: updatedInfo,
		Condition:     nextEventID,
		RangeID:       s.ShardInfo.RangeID,
	})
	s.NoError(err)

	// create a new workflow with same domain ID & workflow ID
	workflowExecutionRunning := gen.WorkflowExecution{
		WorkflowId: common.StringPtr(workflowID),
		RunId:      common.StringPtr(uuid.New()),
	}
	req.Execution = workflowExecutionRunning
	req.CreateWorkflowMode = p.CreateWorkflowModeWorkflowIDReuse
	req.PreviousRunID = workflowExecution.GetRunId()
	req.PreviousLastWriteVersion = common.EmptyVersion
	req.State = p.WorkflowStateRunning
	req.CloseStatus = p.WorkflowCloseStatusNone
	_, err = s.ExecutionManager.CreateWorkflowExecution(req)
	s.Nil(err)
	currentRunID, err = s.GetCurrentWorkflowRunID(domainID, workflowID)
	s.Nil(err)
	s.Equal(workflowExecutionRunning.GetRunId(), currentRunID)

	// get the workflow to be turned into a zombie
	info, err = s.GetWorkflowExecutionInfo(domainID, workflowExecution)
	s.Nil(err)
	updatedInfo = copyWorkflowExecutionInfo(info.ExecutionInfo)
	updatedInfo.State = p.WorkflowStateZombie
	updatedInfo.CloseStatus = p.WorkflowCloseStatusNone
	_, err = s.ExecutionManager.UpdateWorkflowExecution(&p.UpdateWorkflowExecutionRequest{
		ExecutionInfo: updatedInfo,
		Condition:     nextEventID,
		RangeID:       s.ShardInfo.RangeID,
	})
	s.NoError(err)
	info, err = s.GetWorkflowExecutionInfo(domainID, workflowExecution)
	s.Nil(err)
	s.Equal(p.WorkflowStateZombie, info.ExecutionInfo.State)
	s.Equal(p.WorkflowCloseStatusNone, info.ExecutionInfo.CloseStatus)
	// check current run ID is un touched
	currentRunID, err = s.GetCurrentWorkflowRunID(domainID, workflowID)
	s.Nil(err)
	s.Equal(workflowExecutionRunning.GetRunId(), currentRunID)
}

// TestCreateWorkflowExecutionBrandNew test
func (s *ExecutionManagerSuite) TestCreateWorkflowExecutionBrandNew() {
	domainID := uuid.New()
	workflowExecution := gen.WorkflowExecution{
		WorkflowId: common.StringPtr("create-workflow-test"),
		RunId:      common.StringPtr(uuid.New()),
	}
	tasklist := "some random tasklist"
	workflowType := "some random workflow type"
	workflowTimeout := int32(10)
	decisionTimeout := int32(14)
	lastProcessedEventID := int64(0)
	nextEventID := int64(3)

	req := &p.CreateWorkflowExecutionRequest{
		RequestID:            uuid.New(),
		DomainID:             domainID,
		Execution:            workflowExecution,
		TaskList:             tasklist,
		WorkflowTypeName:     workflowType,
		WorkflowTimeout:      workflowTimeout,
		DecisionTimeoutValue: decisionTimeout,
		State:                p.WorkflowStateRunning,
		CloseStatus:          p.WorkflowCloseStatusNone,
		NextEventID:          nextEventID,
		LastProcessedEvent:   lastProcessedEventID,
		RangeID:              s.ShardInfo.RangeID,
		CreateWorkflowMode:   p.CreateWorkflowModeBrandNew,
	}

	_, err := s.ExecutionManager.CreateWorkflowExecution(req)
	s.Nil(err)
	_, err = s.ExecutionManager.CreateWorkflowExecution(req)
	s.NotNil(err)
	alreadyStartedErr, ok := err.(*p.WorkflowExecutionAlreadyStartedError)
	s.True(ok, "err is not WorkflowExecutionAlreadyStartedError")
	s.Equal(req.RequestID, alreadyStartedErr.StartRequestID)
	s.Equal(workflowExecution.GetRunId(), alreadyStartedErr.RunID)
	s.Equal(0, alreadyStartedErr.CloseStatus)
	s.Equal(p.WorkflowStateRunning, alreadyStartedErr.State)
}

// TestCreateWorkflowExecutionRunIDReuseWithReplication test
func (s *ExecutionManagerSuite) TestCreateWorkflowExecutionRunIDReuseWithReplication() {
	domainID := uuid.New()
	workflowExecution := gen.WorkflowExecution{
		WorkflowId: common.StringPtr("create-workflow-test-run-id-reuse-with-replication"),
		RunId:      common.StringPtr(uuid.New()),
	}
	tasklist := "some random tasklist"
	workflowType := "some random workflow type"
	workflowTimeout := int32(10)
	decisionTimeout := int32(14)
	lastProcessedEventID := int64(0)
	nextEventID := int64(3)
	decisionScheduleID := int64(2)
	version := int64(0)
	replicationState := &p.ReplicationState{
		StartVersion:     version,
		CurrentVersion:   version,
		LastWriteVersion: version,
		LastWriteEventID: nextEventID - 1,
	}

	task0, err0 := s.CreateWorkflowExecutionWithReplication(domainID, workflowExecution, tasklist,
		workflowType, workflowTimeout, decisionTimeout, nextEventID,
		lastProcessedEventID, decisionScheduleID, replicationState, nil)
	s.NoError(err0)
	s.NotNil(task0, "Expected non empty task identifier.")

	newExecution := gen.WorkflowExecution{
		WorkflowId: common.StringPtr(workflowExecution.GetWorkflowId()),
		RunId:      common.StringPtr(uuid.New()),
	}

	// try to create a workflow while the current workflow is still running
	_, err := s.ExecutionManager.CreateWorkflowExecution(&p.CreateWorkflowExecutionRequest{
		RequestID:                uuid.New(),
		DomainID:                 domainID,
		Execution:                newExecution,
		TaskList:                 tasklist,
		WorkflowTypeName:         workflowType,
		WorkflowTimeout:          workflowTimeout,
		DecisionTimeoutValue:     decisionTimeout,
		State:                    p.WorkflowStateRunning,
		CloseStatus:              p.WorkflowCloseStatusNone,
		NextEventID:              nextEventID,
		LastProcessedEvent:       lastProcessedEventID,
		RangeID:                  s.ShardInfo.RangeID,
		CreateWorkflowMode:       p.CreateWorkflowModeWorkflowIDReuse,
		PreviousRunID:            workflowExecution.GetRunId(),
		PreviousLastWriteVersion: version,
		ReplicationState:         replicationState,
	})
	s.NotNil(err)
	s.IsType(&p.CurrentWorkflowConditionFailedError{}, err, err.Error())

	info, err := s.GetWorkflowExecutionInfo(domainID, workflowExecution)
	s.NoError(err)

	testResetPoints := gen.ResetPoints{
		Points: []*gen.ResetPointInfo{
			&gen.ResetPointInfo{
				BinaryChecksum:           common.StringPtr("test-binary-checksum"),
				RunId:                    common.StringPtr("test-runID"),
				FirstDecisionCompletedId: common.Int64Ptr(123),
				CreatedTimeNano:          common.Int64Ptr(456),
				Resettable:               common.BoolPtr(true),
				ExpiringTimeNano:         common.Int64Ptr(789),
			},
		},
	}

	updatedInfo := copyWorkflowExecutionInfo(info.ExecutionInfo)
	updatedInfo.State = p.WorkflowStateCompleted
	updatedInfo.CloseStatus = p.WorkflowCloseStatusCompleted
	updatedInfo.NextEventID = int64(6)
	updatedInfo.LastProcessedEvent = int64(2)
	updatedInfo.AutoResetPoints = &testResetPoints
	updateReplicationState := &p.ReplicationState{
		StartVersion:     version,
		CurrentVersion:   version,
		LastWriteVersion: version,
		LastWriteEventID: updatedInfo.NextEventID - 1,
	}
	_, err = s.ExecutionManager.UpdateWorkflowExecution(&p.UpdateWorkflowExecutionRequest{
		ExecutionInfo:       updatedInfo,
		TransferTasks:       nil,
		TimerTasks:          nil,
		Condition:           nextEventID,
		RangeID:             s.ShardInfo.RangeID,
		UpsertActivityInfos: nil,
		DeleteActivityInfos: nil,
		UpserTimerInfos:     nil,
		DeleteTimerInfos:    nil,
		ReplicationState:    updateReplicationState,
	})
	s.NoError(err)

	state, err := s.GetWorkflowExecutionInfo(domainID, workflowExecution)
	s.NoError(err)
	s.NotNil(state.ExecutionInfo, "Valid Workflow response expected.")
	s.Equal(testResetPoints.String(), state.ExecutionInfo.AutoResetPoints.String())

	// try to create a workflow while the current workflow is complete but run ID is wrong
	_, err = s.ExecutionManager.CreateWorkflowExecution(&p.CreateWorkflowExecutionRequest{
		RequestID:                uuid.New(),
		DomainID:                 domainID,
		Execution:                newExecution,
		TaskList:                 tasklist,
		WorkflowTypeName:         workflowType,
		WorkflowTimeout:          workflowTimeout,
		DecisionTimeoutValue:     decisionTimeout,
		State:                    p.WorkflowStateRunning,
		CloseStatus:              p.WorkflowCloseStatusNone,
		NextEventID:              nextEventID,
		LastProcessedEvent:       lastProcessedEventID,
		RangeID:                  s.ShardInfo.RangeID,
		CreateWorkflowMode:       p.CreateWorkflowModeWorkflowIDReuse,
		PreviousRunID:            uuid.New(),
		PreviousLastWriteVersion: version,
		ReplicationState:         replicationState,
	})
	s.NotNil(err)
	s.IsType(&p.CurrentWorkflowConditionFailedError{}, err, err.Error())

	// try to create a workflow while the current workflow is complete but version is wrong
	_, err = s.ExecutionManager.CreateWorkflowExecution(&p.CreateWorkflowExecutionRequest{
		RequestID:                uuid.New(),
		DomainID:                 domainID,
		Execution:                newExecution,
		TaskList:                 tasklist,
		WorkflowTypeName:         workflowType,
		WorkflowTimeout:          workflowTimeout,
		DecisionTimeoutValue:     decisionTimeout,
		State:                    p.WorkflowStateRunning,
		CloseStatus:              p.WorkflowCloseStatusNone,
		NextEventID:              nextEventID,
		LastProcessedEvent:       lastProcessedEventID,
		RangeID:                  s.ShardInfo.RangeID,
		CreateWorkflowMode:       p.CreateWorkflowModeWorkflowIDReuse,
		PreviousRunID:            workflowExecution.GetRunId(),
		PreviousLastWriteVersion: version - 1,
		ReplicationState:         replicationState,
	})
	s.NotNil(err)
	s.IsType(&p.CurrentWorkflowConditionFailedError{}, err, err.Error())

	// try to create a workflow while the current workflow is complete with run ID & version correct
	_, err = s.ExecutionManager.CreateWorkflowExecution(&p.CreateWorkflowExecutionRequest{
		RequestID:                uuid.New(),
		DomainID:                 domainID,
		Execution:                newExecution,
		TaskList:                 tasklist,
		WorkflowTypeName:         workflowType,
		WorkflowTimeout:          workflowTimeout,
		DecisionTimeoutValue:     decisionTimeout,
		State:                    p.WorkflowStateRunning,
		CloseStatus:              p.WorkflowCloseStatusNone,
		NextEventID:              nextEventID,
		LastProcessedEvent:       lastProcessedEventID,
		RangeID:                  s.ShardInfo.RangeID,
		CreateWorkflowMode:       p.CreateWorkflowModeWorkflowIDReuse,
		PreviousRunID:            workflowExecution.GetRunId(),
		PreviousLastWriteVersion: version,
		ReplicationState:         replicationState,
	})
	s.Nil(err)
}

// TestCreateWorkflowExecutionRunIDReuseWithoutReplication test
func (s *ExecutionManagerSuite) TestCreateWorkflowExecutionRunIDReuseWithoutReplication() {
	domainID := uuid.New()
	workflowExecution := gen.WorkflowExecution{
		WorkflowId: common.StringPtr("create-workflow-test-run-id-reuse-without-replication"),
		RunId:      common.StringPtr(uuid.New()),
	}
	tasklist := "some random tasklist"
	workflowType := "some random workflow type"
	workflowTimeout := int32(10)
	decisionTimeout := int32(14)
	lastProcessedEventID := int64(0)
	nextEventID := int64(3)
	decisionScheduleID := int64(2)

	task0, err0 := s.CreateWorkflowExecution(domainID, workflowExecution, tasklist,
		workflowType, workflowTimeout, decisionTimeout, nil, nextEventID,
		lastProcessedEventID, decisionScheduleID, nil)
	s.NoError(err0)
	s.NotNil(task0, "Expected non empty task identifier.")

	state0, err1 := s.GetWorkflowExecutionInfo(domainID, workflowExecution)
	s.NoError(err1)
	info0 := state0.ExecutionInfo
	closeInfo := copyWorkflowExecutionInfo(info0)
	closeInfo.State = p.WorkflowStateCompleted
	closeInfo.CloseStatus = p.WorkflowCloseStatusCompleted
	closeInfo.NextEventID = int64(5)
	closeInfo.LastProcessedEvent = int64(2)

	err2 := s.UpdateWorkflowExecution(closeInfo, nil, nil, nil, nextEventID,
		nil, nil, nil, nil, nil)
	s.NoError(err2)

	newExecution := gen.WorkflowExecution{
		WorkflowId: common.StringPtr(workflowExecution.GetWorkflowId()),
		RunId:      common.StringPtr(uuid.New()),
	}
	// this create should work since we are relying the business logic in history engine
	// to check whether the existing running workflow has finished
	_, err3 := s.ExecutionManager.CreateWorkflowExecution(&p.CreateWorkflowExecutionRequest{
		RequestID:                uuid.New(),
		DomainID:                 domainID,
		Execution:                newExecution,
		TaskList:                 tasklist,
		WorkflowTypeName:         workflowType,
		WorkflowTimeout:          workflowTimeout,
		DecisionTimeoutValue:     decisionTimeout,
		State:                    p.WorkflowStateRunning,
		CloseStatus:              p.WorkflowCloseStatusNone,
		NextEventID:              nextEventID,
		LastProcessedEvent:       lastProcessedEventID,
		RangeID:                  s.ShardInfo.RangeID,
		CreateWorkflowMode:       p.CreateWorkflowModeWorkflowIDReuse,
		PreviousRunID:            workflowExecution.GetRunId(),
		PreviousLastWriteVersion: common.EmptyVersion,
	})
	s.NoError(err3)
}

// TestCreateWorkflowExecutionConcurrentCreate test
func (s *ExecutionManagerSuite) TestCreateWorkflowExecutionConcurrentCreate() {
	domainID := uuid.New()
	workflowExecution := gen.WorkflowExecution{
		WorkflowId: common.StringPtr("create-workflow-test-concurrent-create"),
		RunId:      common.StringPtr(uuid.New()),
	}
	tasklist := "some random tasklist"
	workflowType := "some random workflow type"
	workflowTimeout := int32(10)
	decisionTimeout := int32(14)
	lastProcessedEventID := int64(0)
	nextEventID := int64(3)
	decisionScheduleID := int64(2)

	task0, err0 := s.CreateWorkflowExecution(domainID, workflowExecution, tasklist,
		workflowType, workflowTimeout, decisionTimeout, nil, nextEventID,
		lastProcessedEventID, decisionScheduleID, nil)
	s.Nil(err0, "No error expected.")
	s.NotNil(task0, "Expected non empty task identifier.")

	times := 2
	var wg sync.WaitGroup
	wg.Add(times)
	var numOfErr int32
	var lastError error
	for i := 0; i < times; i++ {
		go func() {
			newExecution := gen.WorkflowExecution{
				WorkflowId: common.StringPtr(workflowExecution.GetWorkflowId()),
				RunId:      common.StringPtr(uuid.New()),
			}

			state0, err1 := s.GetWorkflowExecutionInfo(domainID, workflowExecution)
			s.NoError(err1)
			info0 := state0.ExecutionInfo
			continueAsNewInfo := copyWorkflowExecutionInfo(info0)
			continueAsNewInfo.State = p.WorkflowStateRunning
			continueAsNewInfo.NextEventID = int64(5)
			continueAsNewInfo.LastProcessedEvent = int64(2)

			err2 := s.ContinueAsNewExecution(continueAsNewInfo, info0.NextEventID, newExecution, int64(3), int64(2), nil)
			if err2 != nil {
				errCount := atomic.AddInt32(&numOfErr, 1)
				if errCount > 1 {
					lastError = err2
				}
			}
			wg.Done()
		}()
	}
	wg.Wait()
	if lastError != nil {
		s.Fail("More than one error: %v", lastError.Error())
	}
	s.Equal(int32(1), atomic.LoadInt32(&numOfErr))
}

// TestPersistenceStartWorkflow test
func (s *ExecutionManagerSuite) TestPersistenceStartWorkflow() {
	domainID := "2d7994bf-9de8-459d-9c81-e723daedb246"
	workflowExecution := gen.WorkflowExecution{
		WorkflowId: common.StringPtr("start-workflow-test"),
		RunId:      common.StringPtr("7f9fe8a0-9237-11e6-ae22-56b6b6499611"),
	}
	task0, err0 := s.CreateWorkflowExecution(domainID, workflowExecution, "queue1", "wType", 20, 13, nil, 3, 0, 2, nil)
	s.NoError(err0)
	s.NotNil(task0, "Expected non empty task identifier.")

	task1, err1 := s.CreateWorkflowExecution(domainID, workflowExecution, "queue1", "wType1", 20, 14, nil, 3, 0, 2, nil)
	s.Error(err1, "Expected workflow creation to fail.")
	log.Infof("Unable to start workflow execution: %v", err1)
	startedErr, ok := err1.(*p.WorkflowExecutionAlreadyStartedError)
	s.True(ok, fmt.Sprintf("Expected WorkflowExecutionAlreadyStartedError, but actual is %v", err1))
	s.Equal(workflowExecution.GetRunId(), startedErr.RunID, startedErr.Msg)

	s.Equal(p.WorkflowStateRunning, startedErr.State, startedErr.Msg)
	s.Equal(p.WorkflowCloseStatusNone, startedErr.CloseStatus, startedErr.Msg)
	s.Equal(common.EmptyVersion, startedErr.LastWriteVersion, startedErr.Msg)
	s.Empty(task1, "Expected empty task identifier.")

	response, err2 := s.ExecutionManager.CreateWorkflowExecution(&p.CreateWorkflowExecutionRequest{
		RequestID:            uuid.New(),
		DomainID:             domainID,
		Execution:            workflowExecution,
		TaskList:             "queue1",
		WorkflowTypeName:     "workflow_type_test",
		WorkflowTimeout:      20,
		DecisionTimeoutValue: 13,
		ExecutionContext:     nil,
		State:                p.WorkflowStateRunning,
		CloseStatus:          p.WorkflowCloseStatusNone,
		NextEventID:          int64(3),
		LastProcessedEvent:   0,
		RangeID:              s.ShardInfo.RangeID - 1,
		TransferTasks: []p.Task{
			&p.DecisionTask{
				TaskID:     s.GetNextSequenceNumber(),
				DomainID:   domainID,
				TaskList:   "queue1",
				ScheduleID: int64(2),
			},
		},
		TimerTasks:                  nil,
		DecisionScheduleID:          int64(2),
		DecisionStartedID:           common.EmptyEventID,
		DecisionStartToCloseTimeout: 1,
	})

	s.Error(err2, "Expected workflow creation to fail.")
	s.Nil(response)
	log.Infof("Unable to start workflow execution: %v", err2)
	s.IsType(&p.ShardOwnershipLostError{}, err2)
}

// TestPersistenceStartWorkflowWithReplicationState test
func (s *ExecutionManagerSuite) TestPersistenceStartWorkflowWithReplicationState() {
	domainID := "2d7994bf-9de8-459d-9c81-e723daedb246"
	workflowExecution := gen.WorkflowExecution{
		WorkflowId: common.StringPtr("start-workflow-test-replication-state"),
		RunId:      common.StringPtr("7f9fe8a0-9237-11e6-ae22-56b6b6499611"),
	}
	startVersion := int64(144)
	lastWriteVersion := int64(1444)
	replicationState := &p.ReplicationState{
		StartVersion:     startVersion, // we are only testing this attribute
		CurrentVersion:   lastWriteVersion,
		LastWriteVersion: lastWriteVersion,
	}
	task0, err0 := s.CreateWorkflowExecutionWithReplication(domainID, workflowExecution, "queue1", "wType", 20, 13, 3, 0, 2, replicationState, nil)
	s.NoError(err0)
	s.NotNil(task0, "Expected non empty task identifier.")

	task1, err1 := s.CreateWorkflowExecution(domainID, workflowExecution, "queue1", "wType1", 20, 14, nil, 3, 0, 2, nil)
	s.Error(err1, "Expected workflow creation to fail.")
	log.Infof("Unable to start workflow execution: %v", err1)
	startedErr, ok := err1.(*p.WorkflowExecutionAlreadyStartedError)
	s.True(ok)
	s.Equal(workflowExecution.GetRunId(), startedErr.RunID, startedErr.Msg)
	s.Equal(p.WorkflowStateRunning, startedErr.State, startedErr.Msg)
	s.Equal(p.WorkflowCloseStatusNone, startedErr.CloseStatus, startedErr.Msg)
	s.Equal(common.EmptyVersion, startedErr.LastWriteVersion, startedErr.Msg)
	s.Empty(task1, "Expected empty task identifier.")

	response, err2 := s.ExecutionManager.CreateWorkflowExecution(&p.CreateWorkflowExecutionRequest{
		RequestID:            uuid.New(),
		DomainID:             domainID,
		Execution:            workflowExecution,
		TaskList:             "queue1",
		WorkflowTypeName:     "workflow_type_test",
		WorkflowTimeout:      20,
		DecisionTimeoutValue: 13,
		State:                p.WorkflowStateRunning,
		CloseStatus:          p.WorkflowCloseStatusNone,
		ExecutionContext:     nil,
		NextEventID:          int64(3),
		LastProcessedEvent:   0,
		RangeID:              s.ShardInfo.RangeID - 1,
		TransferTasks: []p.Task{
			&p.DecisionTask{
				TaskID:     s.GetNextSequenceNumber(),
				DomainID:   domainID,
				TaskList:   "queue1",
				ScheduleID: int64(2),
			},
		},
		TimerTasks:                  nil,
		DecisionScheduleID:          int64(2),
		DecisionStartedID:           common.EmptyEventID,
		DecisionStartToCloseTimeout: 1,
	})

	s.Error(err2, "Expected workflow creation to fail.")
	s.Nil(response)
	log.Infof("Unable to start workflow execution: %v", err2)
	s.IsType(&p.ShardOwnershipLostError{}, err2)
}

// TestGetWorkflow test
func (s *ExecutionManagerSuite) TestGetWorkflow() {
	testResetPoints := gen.ResetPoints{
		Points: []*gen.ResetPointInfo{
			&gen.ResetPointInfo{
				BinaryChecksum:           common.StringPtr("test-binary-checksum"),
				RunId:                    common.StringPtr("test-runID"),
				FirstDecisionCompletedId: common.Int64Ptr(123),
				CreatedTimeNano:          common.Int64Ptr(456),
				Resettable:               common.BoolPtr(true),
				ExpiringTimeNano:         common.Int64Ptr(789),
			},
		},
	}
	testSearchAttrKey := "env"
	testSearchAttrVal, _ := json.Marshal("test")
	testSearchAttr := map[string][]byte{
		testSearchAttrKey: testSearchAttrVal,
	}

	createReq := &p.CreateWorkflowExecutionRequest{
		RequestID: uuid.New(),
		DomainID:  uuid.New(),
		Execution: gen.WorkflowExecution{
			WorkflowId: common.StringPtr("get-workflow-test"),
			RunId:      common.StringPtr(uuid.New()),
		},
		ParentDomainID: uuid.New(),
		ParentExecution: gen.WorkflowExecution{
			WorkflowId: common.StringPtr("get-workflow-test-parent"),
			RunId:      common.StringPtr(uuid.New()),
		},
		InitiatedID:                 rand.Int63(),
		TaskList:                    "get-wf-test-tasklist",
		WorkflowTypeName:            "code.uber.internal/test/workflow",
		WorkflowTimeout:             rand.Int31(),
		DecisionTimeoutValue:        rand.Int31(),
		ExecutionContext:            []byte("test-execution-context"),
		State:                       p.WorkflowStateRunning,
		CloseStatus:                 p.WorkflowCloseStatusNone,
		NextEventID:                 rand.Int63(),
		LastProcessedEvent:          int64(rand.Int31()),
		SignalCount:                 rand.Int31(),
		HistorySize:                 int64(rand.Int31()),
		DecisionVersion:             int64(rand.Int31()),
		DecisionScheduleID:          int64(rand.Int31()),
		DecisionStartedID:           int64(rand.Int31()),
		DecisionStartToCloseTimeout: rand.Int31(),
		CreateWorkflowMode:          p.CreateWorkflowModeBrandNew,
		ReplicationState: &p.ReplicationState{
			CurrentVersion:   int64(rand.Int31()),
			StartVersion:     int64(rand.Int31()),
			LastWriteVersion: int64(rand.Int31()),
			LastWriteEventID: int64(rand.Int31()),
			LastReplicationInfo: map[string]*p.ReplicationInfo{
				"r2": &p.ReplicationInfo{Version: math.MaxInt32, LastEventID: math.MaxInt32},
			},
		},
		Attempt:                 rand.Int31(),
		HasRetryPolicy:          true,
		InitialInterval:         rand.Int31(),
		BackoffCoefficient:      7.78,
		MaximumInterval:         rand.Int31(),
		ExpirationTime:          time.Now(),
		MaximumAttempts:         rand.Int31(),
		NonRetriableErrors:      []string{"badRequestError", "accessDeniedError"},
		CronSchedule:            "* * * * *",
		ExpirationSeconds:       rand.Int31(),
		PreviousAutoResetPoints: &testResetPoints,
		SearchAttributes:        testSearchAttr,
	}

	createResp, err := s.ExecutionManager.CreateWorkflowExecution(createReq)
	s.NoError(err)
	s.NotNil(createResp, "Expected non empty task identifier.")

	state, err := s.GetWorkflowExecutionInfo(createReq.DomainID, createReq.Execution)
	s.NoError(err)
	info := state.ExecutionInfo
	s.NotNil(info, "Valid Workflow response expected.")
	s.Equal(createReq.RequestID, info.CreateRequestID)
	s.Equal(createReq.DomainID, info.DomainID)
	s.Equal(createReq.Execution.GetWorkflowId(), info.WorkflowID)
	s.Equal(createReq.Execution.GetRunId(), info.RunID)
	s.Equal(createReq.ParentDomainID, info.ParentDomainID)
	s.Equal(createReq.ParentExecution.GetWorkflowId(), info.ParentWorkflowID)
	s.Equal(createReq.ParentExecution.GetRunId(), info.ParentRunID)
	s.Equal(createReq.InitiatedID, info.InitiatedID)
	s.Equal(createReq.TaskList, info.TaskList)
	s.Equal(createReq.WorkflowTypeName, info.WorkflowTypeName)
	s.Equal(createReq.WorkflowTimeout, info.WorkflowTimeout)
	s.Equal(createReq.DecisionTimeoutValue, info.DecisionTimeoutValue)
	s.Equal(createReq.ExecutionContext, info.ExecutionContext)
	s.Equal(p.WorkflowStateRunning, info.State)
	s.Equal(p.WorkflowCloseStatusNone, info.CloseStatus)
	s.Equal(createReq.NextEventID, info.NextEventID)
	s.Equal(createReq.LastProcessedEvent, info.LastProcessedEvent)
	s.Equal(true, s.validateTimeRange(info.LastUpdatedTimestamp, time.Hour))
	s.Equal(createReq.DecisionVersion, info.DecisionVersion)
	s.Equal(createReq.DecisionScheduleID, info.DecisionScheduleID)
	s.Equal(createReq.DecisionStartedID, info.DecisionStartedID)
	s.Equal(createReq.DecisionStartToCloseTimeout, info.DecisionTimeout)
	s.Equal(createReq.SignalCount, info.SignalCount)
	s.Equal(createReq.HistorySize, info.HistorySize)
	s.Equal(createReq.Attempt, info.Attempt)
	s.Equal(createReq.HasRetryPolicy, info.HasRetryPolicy)
	s.Equal(createReq.InitialInterval, info.InitialInterval)
	s.Equal(createReq.BackoffCoefficient, info.BackoffCoefficient)
	s.Equal(createReq.MaximumAttempts, info.MaximumAttempts)
	s.Equal(createReq.MaximumInterval, info.MaximumInterval)
	s.Equal(createReq.ExpirationSeconds, info.ExpirationSeconds)
	s.EqualTimes(createReq.ExpirationTime, info.ExpirationTime)
	s.Equal(createReq.CronSchedule, info.CronSchedule)
	s.Equal(createReq.NonRetriableErrors, info.NonRetriableErrors)
	s.Equal(testResetPoints.String(), info.AutoResetPoints.String())
	val, ok := info.SearchAttributes[testSearchAttrKey]
	s.True(ok)
	s.Equal(testSearchAttrVal, val)

	s.Equal(createReq.ReplicationState.LastWriteEventID, state.ReplicationState.LastWriteEventID)
	s.Equal(createReq.ReplicationState.LastWriteVersion, state.ReplicationState.LastWriteVersion)
	s.Equal(createReq.ReplicationState.StartVersion, state.ReplicationState.StartVersion)
	s.Equal(createReq.ReplicationState.CurrentVersion, state.ReplicationState.CurrentVersion)
	s.NotNil(state.ReplicationState.LastReplicationInfo)
	for k, v := range createReq.ReplicationState.LastReplicationInfo {
		v1, ok := state.ReplicationState.LastReplicationInfo[k]
		s.True(ok)
		s.Equal(v.Version, v1.Version)
		s.Equal(v.LastEventID, v1.LastEventID)
	}
}

// TestUpdateWorkflow test
func (s *ExecutionManagerSuite) TestUpdateWorkflow() {
	domainID := "b0a8571c-0257-40ea-afcd-3a14eae181c0"
	workflowExecution := gen.WorkflowExecution{
		WorkflowId: common.StringPtr("update-workflow-test"),
		RunId:      common.StringPtr("5ba5e531-e46b-48d9-b4b3-859919839553"),
	}
	task0, err0 := s.CreateWorkflowExecution(domainID, workflowExecution, "queue1", "wType", 20, 13, nil, 3, 0, 2, nil)
	s.NoError(err0)
	s.NotNil(task0, "Expected non empty task identifier.")

	state0, err1 := s.GetWorkflowExecutionInfo(domainID, workflowExecution)
	s.NoError(err1)
	info0 := state0.ExecutionInfo
	s.NotNil(info0, "Valid Workflow info expected.")
	s.Equal(domainID, info0.DomainID)
	s.Equal("update-workflow-test", info0.WorkflowID)
	s.Equal("5ba5e531-e46b-48d9-b4b3-859919839553", info0.RunID)
	s.Equal("queue1", info0.TaskList)
	s.Equal("wType", info0.WorkflowTypeName)
	s.Equal(int32(20), info0.WorkflowTimeout)
	s.Equal(int32(13), info0.DecisionTimeoutValue)
	s.Equal([]byte(nil), info0.ExecutionContext)
	s.Equal(p.WorkflowStateRunning, info0.State)
	s.Equal(p.WorkflowCloseStatusNone, info0.CloseStatus)
	s.Equal(int64(1), info0.LastFirstEventID)
	s.Equal(int64(3), info0.NextEventID)
	s.Equal(int64(0), info0.LastProcessedEvent)
	s.Equal(true, s.validateTimeRange(info0.LastUpdatedTimestamp, time.Hour))
	s.Equal(int64(0), info0.DecisionVersion)
	s.Equal(int64(2), info0.DecisionScheduleID)
	s.Equal(common.EmptyEventID, info0.DecisionStartedID)
	s.Equal(int32(1), info0.DecisionTimeout)
	s.Equal(int64(0), info0.DecisionAttempt)
	s.Equal(int64(0), info0.DecisionStartedTimestamp)
	s.Equal(int64(0), info0.DecisionScheduledTimestamp)
	s.Empty(info0.StickyTaskList)
	s.Equal(int32(0), info0.StickyScheduleToStartTimeout)
	s.Empty(info0.ClientLibraryVersion)
	s.Empty(info0.ClientFeatureVersion)
	s.Empty(info0.ClientImpl)
	s.Equal(int32(0), info0.SignalCount)
	s.True(info0.AutoResetPoints.Equals(&gen.ResetPoints{}))
	s.True(len(info0.SearchAttributes) == 0)

	log.Infof("Workflow execution last updated: %v", info0.LastUpdatedTimestamp)

	updatedInfo := copyWorkflowExecutionInfo(info0)
	updatedInfo.LastFirstEventID = int64(3)
	updatedInfo.NextEventID = int64(5)
	updatedInfo.LastProcessedEvent = int64(2)
	updatedInfo.DecisionVersion = int64(666)
	updatedInfo.DecisionAttempt = int64(123)
	updatedInfo.DecisionStartedTimestamp = int64(321)
	updatedInfo.DecisionScheduledTimestamp = int64(654)
	updatedInfo.StickyTaskList = "random sticky tasklist"
	updatedInfo.StickyScheduleToStartTimeout = 876
	updatedInfo.ClientLibraryVersion = "random client library version"
	updatedInfo.ClientFeatureVersion = "random client feature version"
	updatedInfo.ClientImpl = "random client impl"
	updatedInfo.SignalCount = 9
	updatedInfo.HistorySize = math.MaxInt64
	updatedInfo.InitialInterval = math.MaxInt32
	updatedInfo.BackoffCoefficient = 4.45
	updatedInfo.MaximumInterval = math.MaxInt32
	updatedInfo.MaximumAttempts = math.MaxInt32
	updatedInfo.ExpirationSeconds = math.MaxInt32
	updatedInfo.ExpirationTime = time.Now()
	updatedInfo.NonRetriableErrors = []string{"accessDenied", "badRequest"}
	searchAttrKey := "env"
	searchAttrVal := []byte("test")
	updatedInfo.SearchAttributes = map[string][]byte{searchAttrKey: searchAttrVal}

	err2 := s.UpdateWorkflowExecution(updatedInfo, nil, []int64{int64(4)}, nil, int64(3), nil, nil, nil, nil, nil)
	s.NoError(err2)

	state1, err3 := s.GetWorkflowExecutionInfo(domainID, workflowExecution)
	s.NoError(err3)
	info1 := state1.ExecutionInfo
	s.NotNil(info1, "Valid Workflow info expected.")
	s.Equal(domainID, info1.DomainID)
	s.Equal("update-workflow-test", info1.WorkflowID)
	s.Equal("5ba5e531-e46b-48d9-b4b3-859919839553", info1.RunID)
	s.Equal("queue1", info1.TaskList)
	s.Equal("wType", info1.WorkflowTypeName)
	s.Equal(int32(20), info1.WorkflowTimeout)
	s.Equal(int32(13), info1.DecisionTimeoutValue)
	s.Equal([]byte(nil), info1.ExecutionContext)
	s.Equal(p.WorkflowStateRunning, info1.State)
	s.Equal(p.WorkflowCloseStatusNone, info1.CloseStatus)
	s.Equal(int64(3), info1.LastFirstEventID)
	s.Equal(int64(5), info1.NextEventID)
	s.Equal(int64(2), info1.LastProcessedEvent)
	s.Equal(true, s.validateTimeRange(info1.LastUpdatedTimestamp, time.Hour))
	s.Equal(int64(666), info1.DecisionVersion)
	s.Equal(int64(2), info1.DecisionScheduleID)
	s.Equal(common.EmptyEventID, info1.DecisionStartedID)
	s.Equal(int32(1), info1.DecisionTimeout)
	s.Equal(int64(123), info1.DecisionAttempt)
	s.Equal(int64(321), info1.DecisionStartedTimestamp)
	s.Equal(int64(654), info1.DecisionScheduledTimestamp)
	s.Equal(updatedInfo.StickyTaskList, info1.StickyTaskList)
	s.Equal(updatedInfo.StickyScheduleToStartTimeout, info1.StickyScheduleToStartTimeout)
	s.Equal(updatedInfo.ClientLibraryVersion, info1.ClientLibraryVersion)
	s.Equal(updatedInfo.ClientFeatureVersion, info1.ClientFeatureVersion)
	s.Equal(updatedInfo.ClientImpl, info1.ClientImpl)
	s.Equal(updatedInfo.SignalCount, info1.SignalCount)
	s.EqualValues(updatedInfo.HistorySize, info1.HistorySize)
	s.Equal(updatedInfo.InitialInterval, info1.InitialInterval)
	s.Equal(updatedInfo.BackoffCoefficient, info1.BackoffCoefficient)
	s.Equal(updatedInfo.MaximumInterval, info1.MaximumInterval)
	s.Equal(updatedInfo.MaximumAttempts, info1.MaximumAttempts)
	s.Equal(updatedInfo.ExpirationSeconds, info1.ExpirationSeconds)
	s.EqualTimes(updatedInfo.ExpirationTime, info1.ExpirationTime)
	s.Equal(updatedInfo.NonRetriableErrors, info1.NonRetriableErrors)
	searchAttrVal1, ok := info1.SearchAttributes[searchAttrKey]
	s.True(ok)
	s.Equal(searchAttrVal, searchAttrVal1)

	log.Infof("Workflow execution last updated: %v", info1.LastUpdatedTimestamp)

	failedUpdateInfo := copyWorkflowExecutionInfo(updatedInfo)
	err4 := s.UpdateWorkflowExecution(failedUpdateInfo, nil, []int64{int64(5)}, nil, int64(3), nil, nil, nil, nil, nil)
	s.Error(err4, "expected non nil error.")
	s.IsType(&p.ConditionFailedError{}, err4)
	log.Errorf("Conditional update failed with error: %v", err4)

	state2, err4 := s.GetWorkflowExecutionInfo(domainID, workflowExecution)
	s.NoError(err4)
	info2 := state2.ExecutionInfo
	s.NotNil(info2, "Valid Workflow info expected.")
	s.Equal(domainID, info2.DomainID)
	s.Equal("update-workflow-test", info2.WorkflowID)
	s.Equal("5ba5e531-e46b-48d9-b4b3-859919839553", info2.RunID)
	s.Equal("queue1", info2.TaskList)
	s.Equal("wType", info2.WorkflowTypeName)
	s.Equal(int32(20), info2.WorkflowTimeout)
	s.Equal(int32(13), info2.DecisionTimeoutValue)
	s.Equal([]byte(nil), info2.ExecutionContext)
	s.Equal(p.WorkflowStateRunning, info2.State)
	s.Equal(p.WorkflowCloseStatusNone, info2.CloseStatus)
	s.Equal(int64(5), info2.NextEventID)
	s.Equal(int64(2), info2.LastProcessedEvent)
	s.Equal(true, s.validateTimeRange(info2.LastUpdatedTimestamp, time.Hour))
	s.Equal(int64(666), info2.DecisionVersion)
	s.Equal(int64(2), info2.DecisionScheduleID)
	s.Equal(common.EmptyEventID, info2.DecisionStartedID)
	s.Equal(int32(1), info2.DecisionTimeout)
	s.Equal(int64(123), info2.DecisionAttempt)
	s.Equal(int64(321), info2.DecisionStartedTimestamp)
	s.Equal(int64(654), info2.DecisionScheduledTimestamp)
	s.Equal(updatedInfo.SignalCount, info2.SignalCount)
	s.EqualValues(updatedInfo.HistorySize, info2.HistorySize)
	s.Equal(updatedInfo.InitialInterval, info2.InitialInterval)
	s.Equal(updatedInfo.BackoffCoefficient, info2.BackoffCoefficient)
	s.Equal(updatedInfo.MaximumInterval, info2.MaximumInterval)
	s.Equal(updatedInfo.MaximumAttempts, info2.MaximumAttempts)
	s.Equal(updatedInfo.ExpirationSeconds, info2.ExpirationSeconds)
	s.EqualTimes(updatedInfo.ExpirationTime, info2.ExpirationTime)
	s.Equal(updatedInfo.NonRetriableErrors, info2.NonRetriableErrors)
	searchAttrVal2, ok := info2.SearchAttributes[searchAttrKey]
	s.True(ok)
	s.Equal(searchAttrVal, searchAttrVal2)

	log.Infof("Workflow execution last updated: %v", info2.LastUpdatedTimestamp)

	err5 := s.UpdateWorkflowExecutionWithRangeID(failedUpdateInfo, nil, []int64{int64(5)}, nil, int64(12345), int64(5), nil, nil, nil, nil, nil, nil, nil, nil, nil, nil, nil, nil, "")
	s.Error(err5, "expected non nil error.")
	s.IsType(&p.ShardOwnershipLostError{}, err5)
	log.Errorf("Conditional update failed with error: %v", err5)

	state3, err6 := s.GetWorkflowExecutionInfo(domainID, workflowExecution)
	s.NoError(err6)
	info3 := state3.ExecutionInfo
	s.NotNil(info3, "Valid Workflow info expected.")
	s.Equal(domainID, info3.DomainID)
	s.Equal("update-workflow-test", info3.WorkflowID)
	s.Equal("5ba5e531-e46b-48d9-b4b3-859919839553", info3.RunID)
	s.Equal("queue1", info3.TaskList)
	s.Equal("wType", info3.WorkflowTypeName)
	s.Equal(int32(20), info3.WorkflowTimeout)
	s.Equal(int32(13), info3.DecisionTimeoutValue)
	s.Equal([]byte(nil), info3.ExecutionContext)
	s.Equal(p.WorkflowStateRunning, info3.State)
	s.Equal(p.WorkflowCloseStatusNone, info3.CloseStatus)
	s.Equal(int64(5), info3.NextEventID)
	s.Equal(int64(2), info3.LastProcessedEvent)
	s.Equal(true, s.validateTimeRange(info3.LastUpdatedTimestamp, time.Hour))
	s.Equal(int64(666), info3.DecisionVersion)
	s.Equal(int64(2), info3.DecisionScheduleID)
	s.Equal(common.EmptyEventID, info3.DecisionStartedID)
	s.Equal(int32(1), info3.DecisionTimeout)
	s.Equal(int64(123), info3.DecisionAttempt)
	s.Equal(int64(321), info3.DecisionStartedTimestamp)
	s.Equal(int64(654), info3.DecisionScheduledTimestamp)
	s.Equal(updatedInfo.SignalCount, info3.SignalCount)
	s.EqualValues(updatedInfo.HistorySize, info3.HistorySize)
	s.Equal(updatedInfo.InitialInterval, info3.InitialInterval)
	s.Equal(updatedInfo.BackoffCoefficient, info3.BackoffCoefficient)
	s.Equal(updatedInfo.MaximumInterval, info3.MaximumInterval)
	s.Equal(updatedInfo.MaximumAttempts, info3.MaximumAttempts)
	s.Equal(updatedInfo.ExpirationSeconds, info3.ExpirationSeconds)
	s.EqualTimes(updatedInfo.ExpirationTime, info3.ExpirationTime)
	s.Equal(updatedInfo.NonRetriableErrors, info3.NonRetriableErrors)
	searchAttrVal3, ok := info3.SearchAttributes[searchAttrKey]
	s.True(ok)
	s.Equal(searchAttrVal, searchAttrVal3)

	log.Infof("Workflow execution last updated: %v", info3.LastUpdatedTimestamp)

	//update with incorrect rangeID and condition(next_event_id)
	err7 := s.UpdateWorkflowExecutionWithRangeID(failedUpdateInfo, nil, []int64{int64(5)}, nil, int64(12345), int64(3), nil, nil, nil, nil, nil, nil, nil, nil, nil, nil, nil, nil, "")
	s.Error(err7, "expected non nil error.")
	s.IsType(&p.ShardOwnershipLostError{}, err7)
	log.Errorf("Conditional update failed with error: %v", err7)

	state3, err8 := s.GetWorkflowExecutionInfo(domainID, workflowExecution)
	s.NoError(err8)
	info4 := state3.ExecutionInfo
	s.NotNil(info4, "Valid Workflow info expected.")
	s.Equal(domainID, info4.DomainID)
	s.Equal("update-workflow-test", info4.WorkflowID)
	s.Equal("5ba5e531-e46b-48d9-b4b3-859919839553", info4.RunID)
	s.Equal("queue1", info4.TaskList)
	s.Equal("wType", info4.WorkflowTypeName)
	s.Equal(int32(20), info4.WorkflowTimeout)
	s.Equal(int32(13), info4.DecisionTimeoutValue)
	s.Equal([]byte(nil), info4.ExecutionContext)
	s.Equal(p.WorkflowStateRunning, info4.State)
	s.Equal(p.WorkflowCloseStatusNone, info4.CloseStatus)
	s.Equal(int64(5), info4.NextEventID)
	s.Equal(int64(2), info4.LastProcessedEvent)
	s.Equal(true, s.validateTimeRange(info4.LastUpdatedTimestamp, time.Hour))
	s.Equal(int64(666), info4.DecisionVersion)
	s.Equal(int64(2), info4.DecisionScheduleID)
	s.Equal(common.EmptyEventID, info4.DecisionStartedID)
	s.Equal(int32(1), info4.DecisionTimeout)
	s.Equal(int64(123), info4.DecisionAttempt)
	s.Equal(int64(321), info4.DecisionStartedTimestamp)
	s.Equal(updatedInfo.SignalCount, info4.SignalCount)
	s.EqualValues(updatedInfo.HistorySize, info4.HistorySize)
	s.Equal(updatedInfo.InitialInterval, info4.InitialInterval)
	s.Equal(updatedInfo.BackoffCoefficient, info4.BackoffCoefficient)
	s.Equal(updatedInfo.MaximumInterval, info4.MaximumInterval)
	s.Equal(updatedInfo.MaximumAttempts, info4.MaximumAttempts)
	s.Equal(updatedInfo.ExpirationSeconds, info4.ExpirationSeconds)
	s.EqualTimes(updatedInfo.ExpirationTime, info4.ExpirationTime)
	s.Equal(updatedInfo.NonRetriableErrors, info4.NonRetriableErrors)
	searchAttrVal4, ok := info4.SearchAttributes[searchAttrKey]
	s.True(ok)
	s.Equal(searchAttrVal, searchAttrVal4)

	log.Infof("Workflow execution last updated: %v", info4.LastUpdatedTimestamp)
}

// TestDeleteWorkflow test
func (s *ExecutionManagerSuite) TestDeleteWorkflow() {
	domainID := "1d4abb23-b87b-457b-96ef-43aba0b9c44f"
	workflowExecution := gen.WorkflowExecution{
		WorkflowId: common.StringPtr("delete-workflow-test"),
		RunId:      common.StringPtr("4e0917f2-9361-4a14-b16f-1fafe09b287a"),
	}
	task0, err0 := s.CreateWorkflowExecution(domainID, workflowExecution, "queue1", "wType", 20, 13, nil, 3, 0, 2, nil)
	s.NoError(err0)
	s.NotNil(task0, "Expected non empty task identifier.")

	state0, err1 := s.GetWorkflowExecutionInfo(domainID, workflowExecution)
	s.NoError(err1)
	info0 := state0.ExecutionInfo
	s.NotNil(info0, "Valid Workflow info expected.")
	s.Equal(domainID, info0.DomainID)
	s.Equal("delete-workflow-test", info0.WorkflowID)
	s.Equal("4e0917f2-9361-4a14-b16f-1fafe09b287a", info0.RunID)
	s.Equal("queue1", info0.TaskList)
	s.Equal("wType", info0.WorkflowTypeName)
	s.Equal(int32(20), info0.WorkflowTimeout)
	s.Equal(int32(13), info0.DecisionTimeoutValue)
	s.Equal([]byte(nil), info0.ExecutionContext)
	s.Equal(p.WorkflowStateRunning, info0.State)
	s.Equal(p.WorkflowCloseStatusNone, info0.CloseStatus)
	s.Equal(int64(3), info0.NextEventID)
	s.Equal(int64(0), info0.LastProcessedEvent)
	s.Equal(true, s.validateTimeRange(info0.LastUpdatedTimestamp, time.Hour))
	s.Equal(int64(2), info0.DecisionScheduleID)
	s.Equal(common.EmptyEventID, info0.DecisionStartedID)
	s.Equal(int32(1), info0.DecisionTimeout)

	log.Infof("Workflow execution last updated: %v", info0.LastUpdatedTimestamp)

	err4 := s.DeleteWorkflowExecution(info0)
	s.NoError(err4)

	_, err3 := s.GetWorkflowExecutionInfo(domainID, workflowExecution)
	s.Error(err3, "expected non nil error.")
	s.IsType(&gen.EntityNotExistsError{}, err3)

	err5 := s.DeleteWorkflowExecution(info0)
	s.NoError(err5)
}

// TestDeleteCurrentWorkflow test
func (s *ExecutionManagerSuite) TestDeleteCurrentWorkflow() {
	if s.ExecutionManager.GetName() != "cassandra" {
		s.T().Skip("this test is only applicable for cassandra (uses TTL based deletes)")
	}
	domainID := "54d15308-e20e-4b91-a00f-a518a3892790"
	workflowExecution := gen.WorkflowExecution{
		WorkflowId: common.StringPtr("get-current-workflow-test"),
		RunId:      common.StringPtr("6cae4054-6ba7-46d3-8755-e3c2db6f74ea"),
	}

	task0, err0 := s.CreateWorkflowExecution(domainID, workflowExecution, "queue1", "wType", 20, 13, nil, 3, 0, 2, nil)
	s.NoError(err0)
	s.NotNil(task0, "Expected non empty task identifier.")

	runID0, err1 := s.GetCurrentWorkflowRunID(domainID, workflowExecution.GetWorkflowId())
	s.NoError(err1)
	s.Equal(workflowExecution.GetRunId(), runID0)

	info0, err2 := s.GetWorkflowExecutionInfo(domainID, workflowExecution)
	s.NoError(err2)

	updatedInfo1 := copyWorkflowExecutionInfo(info0.ExecutionInfo)
	updatedInfo1.NextEventID = int64(6)
	updatedInfo1.LastProcessedEvent = int64(2)
	err3 := s.UpdateWorkflowExecutionAndFinish(updatedInfo1, int64(3))
	s.NoError(err3)

	runID4, err4 := s.GetCurrentWorkflowRunID(domainID, workflowExecution.GetWorkflowId())
	s.NoError(err4)
	s.Equal(workflowExecution.GetRunId(), runID4)

	fakeInfo := &p.WorkflowExecutionInfo{
		DomainID:   info0.ExecutionInfo.DomainID,
		WorkflowID: info0.ExecutionInfo.WorkflowID,
		RunID:      uuid.New(),
	}

	// test wrong run id with conditional delete
	s.DeleteCurrentWorkflowExecution(fakeInfo)

	runID5, err5 := s.GetCurrentWorkflowRunID(domainID, workflowExecution.GetWorkflowId())
	s.NoError(err5)
	s.Equal(workflowExecution.GetRunId(), runID5)

	// simulate a timer_task deleting execution after retention
	s.DeleteCurrentWorkflowExecution(info0.ExecutionInfo)

	runID0, err1 = s.GetCurrentWorkflowRunID(domainID, workflowExecution.GetWorkflowId())
	s.Error(err1)
	s.Empty(runID0)
	_, ok := err1.(*gen.EntityNotExistsError)
	s.True(ok)

	// execution record should still be there
	info0, err2 = s.GetWorkflowExecutionInfo(domainID, workflowExecution)
	s.NoError(err2)
}

// TestUpdateDeleteWorkflow mocks the timer behavoir to clean up workflow.
func (s *ExecutionManagerSuite) TestUpdateDeleteWorkflow() {
	finishedCurrentExecutionRetentionTTL := int32(2)
	domainID := "54d15308-e20e-4b91-a00f-a518a3892790"
	workflowExecution := gen.WorkflowExecution{
		WorkflowId: common.StringPtr("update-delete-workflow-test"),
		RunId:      common.StringPtr("6cae4054-6ba7-46d3-8755-e3c2db6f74ea"),
	}

	task0, err0 := s.CreateWorkflowExecution(domainID, workflowExecution, "queue1", "wType", 20, 13, nil, 3, 0, 2, nil)
	s.NoError(err0)
	s.NotNil(task0, "Expected non empty task identifier.")

	runID0, err1 := s.GetCurrentWorkflowRunID(domainID, workflowExecution.GetWorkflowId())
	s.NoError(err1)
	s.Equal(workflowExecution.GetRunId(), runID0)

	info0, err2 := s.GetWorkflowExecutionInfo(domainID, workflowExecution)
	s.NoError(err2)

	updatedInfo1 := copyWorkflowExecutionInfo(info0.ExecutionInfo)
	updatedInfo1.NextEventID = int64(6)
	updatedInfo1.LastProcessedEvent = int64(2)
	err3 := s.UpdateWorkflowExecutionAndFinish(updatedInfo1, int64(3))
	s.NoError(err3)

	runID4, err4 := s.GetCurrentWorkflowRunID(domainID, workflowExecution.GetWorkflowId())
	s.NoError(err4)
	s.Equal(workflowExecution.GetRunId(), runID4)

	// simulate a timer_task deleting execution after retention
	err5 := s.DeleteCurrentWorkflowExecution(info0.ExecutionInfo)
	s.NoError(err5)
	err6 := s.DeleteWorkflowExecution(info0.ExecutionInfo)
	s.NoError(err6)

	time.Sleep(time.Duration(finishedCurrentExecutionRetentionTTL*2) * time.Second)

	runID0, err1 = s.GetCurrentWorkflowRunID(domainID, workflowExecution.GetWorkflowId())
	s.Error(err1)
	s.Empty(runID0)
	_, ok := err1.(*gen.EntityNotExistsError)
	s.True(ok)

	// execution record should still be there
	info0, err2 = s.GetWorkflowExecutionInfo(domainID, workflowExecution)
	s.Error(err2)
	_, ok = err2.(*gen.EntityNotExistsError)
	s.True(ok)
}

// TestGetCurrentWorkflow test
func (s *ExecutionManagerSuite) TestGetCurrentWorkflow() {
	domainID := "54d15308-e20e-4b91-a00f-a518a3892790"
	workflowExecution := gen.WorkflowExecution{
		WorkflowId: common.StringPtr("get-current-workflow-test"),
		RunId:      common.StringPtr("6cae4054-6ba7-46d3-8755-e3c2db6f74ea"),
	}

	task0, err0 := s.CreateWorkflowExecution(domainID, workflowExecution, "queue1", "wType", 20, 13, nil, 3, 0, 2, nil)
	s.NoError(err0)
	s.NotNil(task0, "Expected non empty task identifier.")

	response, err := s.ExecutionManager.GetCurrentExecution(&p.GetCurrentExecutionRequest{
		DomainID:   domainID,
		WorkflowID: workflowExecution.GetWorkflowId(),
	})
	s.NoError(err)
	s.Equal(workflowExecution.GetRunId(), response.RunID)
	s.Equal(common.EmptyVersion, response.LastWriteVersion)

	info0, err2 := s.GetWorkflowExecutionInfo(domainID, workflowExecution)
	s.NoError(err2)

	updatedInfo1 := copyWorkflowExecutionInfo(info0.ExecutionInfo)
	updatedInfo1.NextEventID = int64(6)
	updatedInfo1.LastProcessedEvent = int64(2)
	err3 := s.UpdateWorkflowExecutionAndFinish(updatedInfo1, int64(3))
	s.NoError(err3)

	runID4, err4 := s.GetCurrentWorkflowRunID(domainID, workflowExecution.GetWorkflowId())
	s.NoError(err4)
	s.Equal(workflowExecution.GetRunId(), runID4)

	workflowExecution2 := gen.WorkflowExecution{
		WorkflowId: common.StringPtr("get-current-workflow-test"),
		RunId:      common.StringPtr("c3ff4bc6-de18-4643-83b2-037a33f45322"),
	}

	task1, err5 := s.CreateWorkflowExecution(domainID, workflowExecution2, "queue1", "wType", 20, 13, nil, 3, 0, 2, nil)
	s.Error(err5, "Error expected.")
	s.Empty(task1, "Expected empty task identifier.")
}

// TestTransferTasksThroughUpdate test
func (s *ExecutionManagerSuite) TestTransferTasksThroughUpdate() {
	domainID := "b785a8ba-bd7d-4760-bb05-41b115f3e10a"
	workflowExecution := gen.WorkflowExecution{
		WorkflowId: common.StringPtr("get-transfer-tasks-through-update-test"),
		RunId:      common.StringPtr("30a9fa1f-0db1-4d7a-8c34-aa82c5dad3aa"),
	}

	task0, err0 := s.CreateWorkflowExecution(domainID, workflowExecution, "queue1", "wType", 20, 13, nil, 3, 0, 2, nil)
	s.NoError(err0)
	s.NotNil(task0, "Expected non empty task identifier.")

	tasks1, err1 := s.GetTransferTasks(1, false)
	s.NoError(err1)
	s.NotNil(tasks1, "expected valid list of tasks.")
	s.Equal(1, len(tasks1), "Expected 1 decision task.")
	task1 := tasks1[0]
	s.Equal(domainID, task1.DomainID)
	s.Equal(workflowExecution.GetWorkflowId(), task1.WorkflowID)
	s.Equal(workflowExecution.GetRunId(), task1.RunID)
	s.Equal("queue1", task1.TaskList)
	s.Equal(p.TransferTaskTypeDecisionTask, task1.TaskType)
	s.Equal(int64(2), task1.ScheduleID)
	s.Equal("", task1.TargetRunID)

	err3 := s.CompleteTransferTask(task1.TaskID)
	s.NoError(err3)

	state0, err11 := s.GetWorkflowExecutionInfo(domainID, workflowExecution)
	s.NoError(err11)
	info0 := state0.ExecutionInfo
	updatedInfo := copyWorkflowExecutionInfo(info0)
	updatedInfo.NextEventID = int64(5)
	updatedInfo.LastProcessedEvent = int64(2)
	err2 := s.UpdateWorkflowExecution(updatedInfo, nil, nil, []int64{int64(4)}, int64(3), nil, nil, nil, nil, nil)
	s.NoError(err2)

	tasks2, err1 := s.GetTransferTasks(1, false)
	s.NoError(err1)
	s.NotNil(tasks2, "expected valid list of tasks.")
	s.Equal(1, len(tasks2), "Expected 1 decision task.")
	task2 := tasks2[0]
	s.Equal(domainID, task2.DomainID)
	s.Equal(workflowExecution.GetWorkflowId(), task2.WorkflowID)
	s.Equal(workflowExecution.GetRunId(), task2.RunID)
	s.Equal("queue1", task2.TaskList)
	s.Equal(p.TransferTaskTypeActivityTask, task2.TaskType)
	s.Equal(int64(4), task2.ScheduleID)
	s.Equal("", task2.TargetRunID)

	err4 := s.CompleteTransferTask(task2.TaskID)
	s.NoError(err4)

	state1, _ := s.GetWorkflowExecutionInfo(domainID, workflowExecution)
	info1 := state1.ExecutionInfo
	updatedInfo1 := copyWorkflowExecutionInfo(info1)
	updatedInfo1.NextEventID = int64(6)
	updatedInfo1.LastProcessedEvent = int64(2)
	err5 := s.UpdateWorkflowExecutionAndFinish(updatedInfo1, int64(5))
	s.NoError(err5)

	newExecution := gen.WorkflowExecution{
		WorkflowId: common.StringPtr(workflowExecution.GetWorkflowId()),
		RunId:      common.StringPtr("2a038c8f-b575-4151-8d2c-d443e999ab5a"),
	}
	runID6, err6 := s.GetCurrentWorkflowRunID(domainID, newExecution.GetWorkflowId())
	s.NoError(err6)
	s.Equal(workflowExecution.GetRunId(), runID6)

	tasks3, err7 := s.GetTransferTasks(1, false)
	s.NoError(err7)
	s.NotNil(tasks3, "expected valid list of tasks.")
	s.Equal(1, len(tasks3), "Expected 1 decision task.")
	task3 := tasks3[0]
	s.Equal(domainID, task3.DomainID)
	s.Equal(workflowExecution.GetWorkflowId(), task3.WorkflowID)
	s.Equal(workflowExecution.GetRunId(), task3.RunID)
	s.Equal(p.TransferTaskTypeCloseExecution, task3.TaskType)
	s.Equal("", task3.TargetRunID)

	err8 := s.CompleteTransferTask(task3.TaskID)
	s.NoError(err8)

	_, err9 := s.CreateWorkflowExecution(domainID, newExecution, "queue1", "wType", 20, 13, nil, 3, 0, 2, nil)
	s.Error(err9, "createWFExecution (brand_new) must fail when there is a previous instance of workflow state already in DB")

	err10 := s.DeleteWorkflowExecution(info1)
	s.NoError(err10)
}

// TestCancelTransferTaskTasks test
func (s *ExecutionManagerSuite) TestCancelTransferTaskTasks() {
	domainID := "aeac8287-527b-4b35-80a9-667cb47e7c6d"
	workflowExecution := gen.WorkflowExecution{
		WorkflowId: common.StringPtr("cancel-workflow-test"),
		RunId:      common.StringPtr("db20f7e2-1a1e-40d9-9278-d8b886738e05"),
	}

	task0, err := s.CreateWorkflowExecution(domainID, workflowExecution, "queue1", "wType", 20, 13, nil, 3, 0, 2, nil)
	s.NoError(err)
	s.NotNil(task0, "Expected non empty task identifier.")

	taskD, err := s.GetTransferTasks(1, false)
	s.Equal(1, len(taskD), "Expected 1 decision task.")
	err = s.CompleteTransferTask(taskD[0].TaskID)
	s.NoError(err)

	state1, err := s.GetWorkflowExecutionInfo(domainID, workflowExecution)
	s.NoError(err)
	info1 := state1.ExecutionInfo
	s.NotNil(info1, "Valid Workflow info expected.")
	updatedInfo1 := copyWorkflowExecutionInfo(info1)

	targetDomainID := "f2bfaab6-7e8b-4fac-9a62-17da8d37becb"
	targetWorkflowID := "target-workflow-cancellation-id-1"
	targetRunID := "0d00698f-08e1-4d36-a3e2-3bf109f5d2d6"
	targetChildWorkflowOnly := false
	transferTasks := []p.Task{&p.CancelExecutionTask{
		TaskID:                  s.GetNextSequenceNumber(),
		TargetDomainID:          targetDomainID,
		TargetWorkflowID:        targetWorkflowID,
		TargetRunID:             targetRunID,
		TargetChildWorkflowOnly: targetChildWorkflowOnly,
		InitiatedID:             1,
	}}
	err = s.UpdateWorkflowExecutionWithTransferTasks(updatedInfo1, int64(3), transferTasks, nil)
	s.NoError(err)

	tasks1, err := s.GetTransferTasks(1, false)
	s.NoError(err)
	s.NotNil(tasks1, "expected valid list of tasks.")
	s.Equal(1, len(tasks1), "Expected 1 cancel task.")
	task1 := tasks1[0]
	s.Equal(p.TransferTaskTypeCancelExecution, task1.TaskType)
	s.Equal(domainID, task1.DomainID)
	s.Equal(workflowExecution.GetWorkflowId(), task1.WorkflowID)
	s.Equal(workflowExecution.GetRunId(), task1.RunID)
	s.Equal(targetDomainID, task1.TargetDomainID)
	s.Equal(targetWorkflowID, task1.TargetWorkflowID)
	s.Equal(targetRunID, task1.TargetRunID)
	s.Equal(targetChildWorkflowOnly, task1.TargetChildWorkflowOnly)

	err = s.CompleteTransferTask(task1.TaskID)
	s.NoError(err)

	targetDomainID = "f2bfaab6-7e8b-4fac-9a62-17da8d37becb"
	targetWorkflowID = "target-workflow-cancellation-id-2"
	targetRunID = ""
	targetChildWorkflowOnly = true
	transferTasks = []p.Task{&p.CancelExecutionTask{
		TaskID:                  s.GetNextSequenceNumber(),
		TargetDomainID:          targetDomainID,
		TargetWorkflowID:        targetWorkflowID,
		TargetRunID:             targetRunID,
		TargetChildWorkflowOnly: targetChildWorkflowOnly,
		InitiatedID:             3,
	}}

	state2, err := s.GetWorkflowExecutionInfo(domainID, workflowExecution)
	s.NoError(err)
	info2 := state2.ExecutionInfo
	s.NotNil(info2, "Valid Workflow info expected.")
	updatedInfo2 := copyWorkflowExecutionInfo(info2)

	err = s.UpdateWorkflowExecutionWithTransferTasks(updatedInfo2, int64(3), transferTasks, nil)
	s.NoError(err)

	tasks2, err := s.GetTransferTasks(1, false)
	s.NoError(err)
	s.NotNil(tasks2, "expected valid list of tasks.")
	s.Equal(1, len(tasks2), "Expected 1 cancel task.")
	task2 := tasks2[0]
	s.Equal(p.TransferTaskTypeCancelExecution, task2.TaskType)
	s.Equal(domainID, task2.DomainID)
	s.Equal(workflowExecution.GetWorkflowId(), task2.WorkflowID)
	s.Equal(workflowExecution.GetRunId(), task2.RunID)
	s.Equal(targetDomainID, task2.TargetDomainID)
	s.Equal(targetWorkflowID, task2.TargetWorkflowID)
	s.Equal(targetRunID, task2.TargetRunID)
	s.Equal(targetChildWorkflowOnly, task2.TargetChildWorkflowOnly)

	err = s.CompleteTransferTask(task2.TaskID)
	s.NoError(err)
}

// TestSignalTransferTaskTasks test
func (s *ExecutionManagerSuite) TestSignalTransferTaskTasks() {
	domainID := "aeac8287-527b-4b35-80a9-667cb47e7c6d"
	workflowExecution := gen.WorkflowExecution{
		WorkflowId: common.StringPtr("signal-workflow-test"),
		RunId:      common.StringPtr("db20f7e2-1a1e-40d9-9278-d8b886738e05"),
	}

	task0, err := s.CreateWorkflowExecution(domainID, workflowExecution, "queue1", "wType", 20, 13, nil, 3, 0, 2, nil)
	s.NoError(err)
	s.NotNil(task0, "Expected non empty task identifier.")

	taskD, err := s.GetTransferTasks(1, false)
	s.Equal(1, len(taskD), "Expected 1 decision task.")
	err = s.CompleteTransferTask(taskD[0].TaskID)
	s.NoError(err)

	state1, err := s.GetWorkflowExecutionInfo(domainID, workflowExecution)
	s.NoError(err)
	info1 := state1.ExecutionInfo
	s.NotNil(info1, "Valid Workflow info expected.")
	updatedInfo1 := copyWorkflowExecutionInfo(info1)

	targetDomainID := "f2bfaab6-7e8b-4fac-9a62-17da8d37becb"
	targetWorkflowID := "target-workflow-signal-id-1"
	targetRunID := "0d00698f-08e1-4d36-a3e2-3bf109f5d2d6"
	targetChildWorkflowOnly := false
	transferTasks := []p.Task{&p.SignalExecutionTask{
		TaskID:                  s.GetNextSequenceNumber(),
		TargetDomainID:          targetDomainID,
		TargetWorkflowID:        targetWorkflowID,
		TargetRunID:             targetRunID,
		TargetChildWorkflowOnly: targetChildWorkflowOnly,
		InitiatedID:             1,
	}}
	err = s.UpdateWorkflowExecutionWithTransferTasks(updatedInfo1, int64(3), transferTasks, nil)
	s.NoError(err)

	tasks1, err := s.GetTransferTasks(1, false)
	s.NoError(err)
	s.NotNil(tasks1, "expected valid list of tasks.")
	s.Equal(1, len(tasks1), "Expected 1 cancel task.")
	task1 := tasks1[0]
	s.Equal(p.TransferTaskTypeSignalExecution, task1.TaskType)
	s.Equal(domainID, task1.DomainID)
	s.Equal(workflowExecution.GetWorkflowId(), task1.WorkflowID)
	s.Equal(workflowExecution.GetRunId(), task1.RunID)
	s.Equal(targetDomainID, task1.TargetDomainID)
	s.Equal(targetWorkflowID, task1.TargetWorkflowID)
	s.Equal(targetRunID, task1.TargetRunID)
	s.Equal(targetChildWorkflowOnly, task1.TargetChildWorkflowOnly)

	err = s.CompleteTransferTask(task1.TaskID)
	s.NoError(err)

	targetDomainID = "f2bfaab6-7e8b-4fac-9a62-17da8d37becb"
	targetWorkflowID = "target-workflow-signal-id-2"
	targetRunID = ""
	targetChildWorkflowOnly = true
	transferTasks = []p.Task{&p.SignalExecutionTask{
		TaskID:                  s.GetNextSequenceNumber(),
		TargetDomainID:          targetDomainID,
		TargetWorkflowID:        targetWorkflowID,
		TargetRunID:             targetRunID,
		TargetChildWorkflowOnly: targetChildWorkflowOnly,
		InitiatedID:             3,
	}}

	state2, err := s.GetWorkflowExecutionInfo(domainID, workflowExecution)
	s.NoError(err)
	info2 := state2.ExecutionInfo
	s.NotNil(info2, "Valid Workflow info expected.")
	updatedInfo2 := copyWorkflowExecutionInfo(info2)

	err = s.UpdateWorkflowExecutionWithTransferTasks(updatedInfo2, int64(3), transferTasks, nil)
	s.NoError(err)

	tasks2, err := s.GetTransferTasks(1, false)
	s.NoError(err)
	s.NotNil(tasks2, "expected valid list of tasks.")
	s.Equal(1, len(tasks2), "Expected 1 cancel task.")
	task2 := tasks2[0]
	s.Equal(p.TransferTaskTypeSignalExecution, task2.TaskType)
	s.Equal(domainID, task2.DomainID)
	s.Equal(workflowExecution.GetWorkflowId(), task2.WorkflowID)
	s.Equal(workflowExecution.GetRunId(), task2.RunID)
	s.Equal(targetDomainID, task2.TargetDomainID)
	s.Equal(targetWorkflowID, task2.TargetWorkflowID)
	s.Equal(targetRunID, task2.TargetRunID)
	s.Equal(targetChildWorkflowOnly, task2.TargetChildWorkflowOnly)

	err = s.CompleteTransferTask(task2.TaskID)
	s.NoError(err)
}

// TestReplicationTasks test
func (s *ExecutionManagerSuite) TestReplicationTasks() {
	domainID := "2466d7de-6602-4ad8-b939-fb8f8c36c711"
	workflowExecution := gen.WorkflowExecution{
		WorkflowId: common.StringPtr("get-replication-tasks-test"),
		RunId:      common.StringPtr("aaaaaaaa-aaaa-aaaa-aaaa-aaaaaaaaaaaa"),
	}

	task0, err := s.CreateWorkflowExecution(domainID, workflowExecution, "queue1", "wType", 20, 13, nil, 3, 0, 2, nil)
	s.NoError(err)
	s.NotNil(task0, "Expected non empty task identifier.")
	taskD, err := s.GetTransferTasks(1, false)
	s.Equal(1, len(taskD), "Expected 1 decision task.")
	err = s.CompleteTransferTask(taskD[0].TaskID)
	s.NoError(err)

	state1, err := s.GetWorkflowExecutionInfo(domainID, workflowExecution)
	s.NoError(err)
	info1 := state1.ExecutionInfo
	s.NotNil(info1, "Valid Workflow info expected.")
	updatedInfo1 := copyWorkflowExecutionInfo(info1)

	replicationTasks := []p.Task{
		&p.HistoryReplicationTask{
			TaskID:       s.GetNextSequenceNumber(),
			FirstEventID: int64(1),
			NextEventID:  int64(3),
			Version:      123,
			LastReplicationInfo: map[string]*p.ReplicationInfo{
				"dc1": {
					Version:     int64(3),
					LastEventID: int64(1),
				},
			},
		},
		&p.HistoryReplicationTask{
			TaskID:       s.GetNextSequenceNumber(),
			FirstEventID: int64(1),
			NextEventID:  int64(3),
			Version:      456,
			LastReplicationInfo: map[string]*p.ReplicationInfo{
				"dc1": {
					Version:     int64(3),
					LastEventID: int64(1),
				},
			},
		},
		&p.SyncActivityTask{
			TaskID:      s.GetNextSequenceNumber(),
			Version:     789,
			ScheduledID: 99,
		},
	}
	err = s.UpdateWorklowStateAndReplication(updatedInfo1, nil, nil, nil, nil, int64(3), replicationTasks)
	s.NoError(err)

	respTasks, err := s.GetReplicationTasks(1, true)
	s.NoError(err)
	s.Equal(len(replicationTasks), len(respTasks))

	for index := range replicationTasks {
		s.Equal(replicationTasks[index].GetTaskID(), respTasks[index].GetTaskID())
		s.Equal(replicationTasks[index].GetType(), respTasks[index].GetTaskType())
		s.Equal(replicationTasks[index].GetVersion(), respTasks[index].GetVersion())
		switch replicationTasks[index].GetType() {
		case p.ReplicationTaskTypeHistory:
			expected := replicationTasks[index].(*p.HistoryReplicationTask)
			s.Equal(expected.FirstEventID, respTasks[index].FirstEventID)
			s.Equal(expected.NextEventID, respTasks[index].NextEventID)
			s.Equal(expected.EventStoreVersion, respTasks[index].EventStoreVersion)
			s.Equal(expected.BranchToken, respTasks[index].BranchToken)
			s.Equal(expected.NewRunBranchToken, respTasks[index].NewRunBranchToken)
			s.Equal(expected.ResetWorkflow, respTasks[index].ResetWorkflow)
			s.Equal(len(expected.LastReplicationInfo), len(respTasks[index].LastReplicationInfo))
			for k, v := range expected.LastReplicationInfo {
				got, ok := respTasks[index].LastReplicationInfo[k]
				s.True(ok, "replication info missing key")
				s.Equal(v.Version, got.Version)
				s.Equal(v.LastEventID, got.LastEventID)
			}
		case p.ReplicationTaskTypeSyncActivity:
			expected := replicationTasks[index].(*p.SyncActivityTask)
			s.Equal(expected.ScheduledID, respTasks[index].ScheduledID)
		}
		err = s.CompleteReplicationTask(respTasks[index].GetTaskID())
		s.NoError(err)
	}
}

// TestTransferTasksComplete test
func (s *ExecutionManagerSuite) TestTransferTasksComplete() {
	domainID := "8bfb47be-5b57-4d55-9109-5fb35e20b1d7"
	workflowExecution := gen.WorkflowExecution{
		WorkflowId: common.StringPtr("get-transfer-tasks-test-complete"),
		RunId:      common.StringPtr("aaaaaaaa-aaaa-aaaa-aaaa-aaaaaaaaaaaa"),
	}
	tasklist := "some random tasklist"

	task0, err0 := s.CreateWorkflowExecution(domainID, workflowExecution, tasklist, "wType", 20, 13, nil, 3, 0, 2, nil)
	s.NoError(err0)
	s.NotNil(task0, "Expected non empty task identifier.")

	tasks1, err1 := s.GetTransferTasks(1, false)
	s.NoError(err1)
	s.NotNil(tasks1, "expected valid list of tasks.")
	s.Equal(1, len(tasks1), "Expected 1 decision task.")
	task1 := tasks1[0]
	s.Equal(domainID, task1.DomainID)
	s.Equal(workflowExecution.GetWorkflowId(), task1.WorkflowID)
	s.Equal(workflowExecution.GetRunId(), task1.RunID)
	s.Equal(tasklist, task1.TaskList)
	s.Equal(p.TransferTaskTypeDecisionTask, task1.TaskType)
	s.Equal(int64(2), task1.ScheduleID)
	s.Equal(p.TransferTaskTransferTargetWorkflowID, task1.TargetWorkflowID)
	s.Equal("", task1.TargetRunID)
	err3 := s.CompleteTransferTask(task1.TaskID)
	s.NoError(err3)

	state0, err1 := s.GetWorkflowExecutionInfo(domainID, workflowExecution)
	s.NoError(err1)
	info0 := state0.ExecutionInfo
	s.NotNil(info0, "Valid Workflow info expected.")

	updatedInfo := copyWorkflowExecutionInfo(info0)
	updatedInfo.NextEventID = int64(6)
	updatedInfo.LastProcessedEvent = int64(2)
	scheduleID := int64(123)
	targetDomainID := "8bfb47be-5b57-4d66-9109-5fb35e20b1d0"
	targetWorkflowID := "some random target domain ID"
	targetRunID := uuid.New()
	currentTransferID := s.GetTransferReadLevel()
	now := time.Now()
	tasks := []p.Task{
		&p.ActivityTask{now, currentTransferID + 10001, domainID, tasklist, scheduleID, 111},
		&p.DecisionTask{now, currentTransferID + 10002, domainID, tasklist, scheduleID, 222, false},
		&p.CloseExecutionTask{now, currentTransferID + 10003, 333},
		&p.CancelExecutionTask{now, currentTransferID + 10004, targetDomainID, targetWorkflowID, targetRunID, true, scheduleID, 444},
		&p.SignalExecutionTask{now, currentTransferID + 10005, targetDomainID, targetWorkflowID, targetRunID, true, scheduleID, 555},
		&p.StartChildExecutionTask{now, currentTransferID + 10006, targetDomainID, targetWorkflowID, scheduleID, 666},
	}
	err2 := s.UpdateWorklowStateAndReplication(updatedInfo, nil, nil, nil, nil, int64(3), tasks)
	s.NoError(err2)

	txTasks, err1 := s.GetTransferTasks(1, true) // use page size one to force pagination
	s.NoError(err1)
	s.NotNil(txTasks, "expected valid list of tasks.")
	s.Equal(len(tasks), len(txTasks))
	for index := range tasks {
		s.True(timeComparator(tasks[index].GetVisibilityTimestamp(), txTasks[index].VisibilityTimestamp, TimePrecision))
	}
	s.Equal(p.TransferTaskTypeActivityTask, txTasks[0].TaskType)
	s.Equal(p.TransferTaskTypeDecisionTask, txTasks[1].TaskType)
	s.Equal(p.TransferTaskTypeCloseExecution, txTasks[2].TaskType)
	s.Equal(p.TransferTaskTypeCancelExecution, txTasks[3].TaskType)
	s.Equal(p.TransferTaskTypeSignalExecution, txTasks[4].TaskType)
	s.Equal(p.TransferTaskTypeStartChildExecution, txTasks[5].TaskType)
	s.Equal(int64(111), txTasks[0].Version)
	s.Equal(int64(222), txTasks[1].Version)
	s.Equal(int64(333), txTasks[2].Version)
	s.Equal(int64(444), txTasks[3].Version)
	s.Equal(int64(555), txTasks[4].Version)
	s.Equal(int64(666), txTasks[5].Version)

	err2 = s.CompleteTransferTask(txTasks[0].TaskID)
	s.NoError(err2)

	err2 = s.CompleteTransferTask(txTasks[1].TaskID)
	s.NoError(err2)

	err2 = s.CompleteTransferTask(txTasks[2].TaskID)
	s.NoError(err2)

	err2 = s.CompleteTransferTask(txTasks[3].TaskID)
	s.NoError(err2)

	err2 = s.CompleteTransferTask(txTasks[4].TaskID)
	s.NoError(err2)

	err2 = s.CompleteTransferTask(txTasks[5].TaskID)
	s.NoError(err2)

	txTasks, err2 = s.GetTransferTasks(100, false)
	s.NoError(err2)
	s.Empty(txTasks, "expected empty task list.")
}

// TestTransferTasksRangeComplete test
func (s *ExecutionManagerSuite) TestTransferTasksRangeComplete() {
	domainID := "8bfb47be-5b57-4d55-9109-5fb35e20b1d7"
	workflowExecution := gen.WorkflowExecution{
		WorkflowId: common.StringPtr("get-transfer-tasks-test-range-complete"),
		RunId:      common.StringPtr("aaaaaaaa-aaaa-aaaa-aaaa-aaaaaaaaaaaa"),
	}
	tasklist := "some random tasklist"

	task0, err0 := s.CreateWorkflowExecution(domainID, workflowExecution, tasklist, "wType", 20, 13, nil, 3, 0, 2, nil)
	s.NoError(err0)
	s.NotNil(task0, "Expected non empty task identifier.")

	tasks1, err1 := s.GetTransferTasks(1, false)
	s.NoError(err1)
	s.NotNil(tasks1, "expected valid list of tasks.")
	s.Equal(1, len(tasks1), "Expected 1 decision task.")
	task1 := tasks1[0]
	s.Equal(domainID, task1.DomainID)
	s.Equal(workflowExecution.GetWorkflowId(), task1.WorkflowID)
	s.Equal(workflowExecution.GetRunId(), task1.RunID)
	s.Equal(tasklist, task1.TaskList)
	s.Equal(p.TransferTaskTypeDecisionTask, task1.TaskType)
	s.Equal(int64(2), task1.ScheduleID)
	s.Equal(p.TransferTaskTransferTargetWorkflowID, task1.TargetWorkflowID)
	s.Equal("", task1.TargetRunID)
	err3 := s.CompleteTransferTask(task1.TaskID)
	s.NoError(err3)

	state0, err1 := s.GetWorkflowExecutionInfo(domainID, workflowExecution)
	s.NoError(err1)
	info0 := state0.ExecutionInfo
	s.NotNil(info0, "Valid Workflow info expected.")

	updatedInfo := copyWorkflowExecutionInfo(info0)
	updatedInfo.NextEventID = int64(6)
	updatedInfo.LastProcessedEvent = int64(2)
	scheduleID := int64(123)
	targetDomainID := "8bfb47be-5b57-4d66-9109-5fb35e20b1d0"
	targetWorkflowID := "some random target domain ID"
	targetRunID := uuid.New()
	currentTransferID := s.GetTransferReadLevel()
	now := time.Now()
	tasks := []p.Task{
		&p.ActivityTask{now, currentTransferID + 10001, domainID, tasklist, scheduleID, 111},
		&p.DecisionTask{now, currentTransferID + 10002, domainID, tasklist, scheduleID, 222, false},
		&p.CloseExecutionTask{now, currentTransferID + 10003, 333},
		&p.CancelExecutionTask{now, currentTransferID + 10004, targetDomainID, targetWorkflowID, targetRunID, true, scheduleID, 444},
		&p.SignalExecutionTask{now, currentTransferID + 10005, targetDomainID, targetWorkflowID, targetRunID, true, scheduleID, 555},
		&p.StartChildExecutionTask{now, currentTransferID + 10006, targetDomainID, targetWorkflowID, scheduleID, 666},
	}
	err2 := s.UpdateWorklowStateAndReplication(updatedInfo, nil, nil, nil, nil, int64(3), tasks)
	s.NoError(err2)

	txTasks, err1 := s.GetTransferTasks(1, true) // use page size one to force pagination
	s.NoError(err1)
	s.NotNil(txTasks, "expected valid list of tasks.")
	s.Equal(len(tasks), len(txTasks))
	for index := range tasks {
		s.True(timeComparator(tasks[index].GetVisibilityTimestamp(), txTasks[index].VisibilityTimestamp, TimePrecision))
	}
	s.Equal(p.TransferTaskTypeActivityTask, txTasks[0].TaskType)
	s.Equal(p.TransferTaskTypeDecisionTask, txTasks[1].TaskType)
	s.Equal(p.TransferTaskTypeCloseExecution, txTasks[2].TaskType)
	s.Equal(p.TransferTaskTypeCancelExecution, txTasks[3].TaskType)
	s.Equal(p.TransferTaskTypeSignalExecution, txTasks[4].TaskType)
	s.Equal(p.TransferTaskTypeStartChildExecution, txTasks[5].TaskType)
	s.Equal(int64(111), txTasks[0].Version)
	s.Equal(int64(222), txTasks[1].Version)
	s.Equal(int64(333), txTasks[2].Version)
	s.Equal(int64(444), txTasks[3].Version)
	s.Equal(int64(555), txTasks[4].Version)
	s.Equal(int64(666), txTasks[5].Version)

	err2 = s.RangeCompleteTransferTask(txTasks[0].TaskID-1, txTasks[5].TaskID)
	s.NoError(err2)

	txTasks, err2 = s.GetTransferTasks(100, false)
	s.NoError(err2)
	s.Empty(txTasks, "expected empty task list.")
}

// TestTimerTasksComplete test
func (s *ExecutionManagerSuite) TestTimerTasksComplete() {
	domainID := "8bfb47be-5b57-4d66-9109-5fb35e20b1d7"
	workflowExecution := gen.WorkflowExecution{
		WorkflowId: common.StringPtr("get-timer-tasks-test-complete"),
		RunId:      common.StringPtr("aaaaaaaa-aaaa-aaaa-aaaa-aaaaaaaaaaaa"),
	}

	now := time.Now()
	initialTasks := []p.Task{&p.DecisionTimeoutTask{now.Add(1 * time.Second), 1, 2, 3, int(gen.TimeoutTypeStartToClose), 11}}

	task0, err0 := s.CreateWorkflowExecution(domainID, workflowExecution, "taskList", "wType", 20, 13, nil, 3, 0, 2, initialTasks)
	s.NoError(err0)
	s.NotNil(task0, "Expected non empty task identifier.")

	state0, err1 := s.GetWorkflowExecutionInfo(domainID, workflowExecution)
	s.NoError(err1)
	info0 := state0.ExecutionInfo
	s.NotNil(info0, "Valid Workflow info expected.")

	updatedInfo := copyWorkflowExecutionInfo(info0)
	updatedInfo.NextEventID = int64(5)
	updatedInfo.LastProcessedEvent = int64(2)
	tasks := []p.Task{
		&p.WorkflowTimeoutTask{now.Add(2 * time.Second), 2, 12},
		&p.DeleteHistoryEventTask{now.Add(2 * time.Second), 3, 13},
		&p.ActivityTimeoutTask{now.Add(3 * time.Second), 4, int(gen.TimeoutTypeStartToClose), 7, 0, 14},
		&p.UserTimerTask{now.Add(3 * time.Second), 5, 7, 15},
	}
	err2 := s.UpdateWorkflowExecution(updatedInfo, nil, []int64{int64(4)}, nil, int64(3), tasks, nil, nil, nil, nil)
	s.NoError(err2)

	timerTasks, err1 := s.GetTimerIndexTasks(1, true) // use page size one to force pagination
	s.NoError(err1)
	s.NotNil(timerTasks, "expected valid list of tasks.")
	s.Equal(len(tasks)+len(initialTasks), len(timerTasks))
	s.Equal(p.TaskTypeDecisionTimeout, timerTasks[0].TaskType)
	s.Equal(p.TaskTypeWorkflowTimeout, timerTasks[1].TaskType)
	s.Equal(p.TaskTypeDeleteHistoryEvent, timerTasks[2].TaskType)
	s.Equal(p.TaskTypeActivityTimeout, timerTasks[3].TaskType)
	s.Equal(p.TaskTypeUserTimer, timerTasks[4].TaskType)
	s.Equal(int64(11), timerTasks[0].Version)
	s.Equal(int64(12), timerTasks[1].Version)
	s.Equal(int64(13), timerTasks[2].Version)
	s.Equal(int64(14), timerTasks[3].Version)
	s.Equal(int64(15), timerTasks[4].Version)

	err2 = s.RangeCompleteTimerTask(timerTasks[0].VisibilityTimestamp, timerTasks[4].VisibilityTimestamp.Add(1*time.Second))
	s.NoError(err2)

	timerTasks2, err2 := s.GetTimerIndexTasks(100, false)
	s.NoError(err2)
	s.Empty(timerTasks2, "expected empty task list.")
}

// TestTimerTasksRangeComplete test
func (s *ExecutionManagerSuite) TestTimerTasksRangeComplete() {
	domainID := "8bfb47be-5b57-4d66-9109-5fb35e20b1d7"
	workflowExecution := gen.WorkflowExecution{
		WorkflowId: common.StringPtr("get-timer-tasks-test-range-complete"),
		RunId:      common.StringPtr("aaaaaaaa-aaaa-aaaa-aaaa-aaaaaaaaaaaa"),
	}

	task0, err0 := s.CreateWorkflowExecution(domainID, workflowExecution, "taskList", "wType", 20, 13, nil, 3, 0, 2, nil)
	s.NoError(err0)
	s.NotNil(task0, "Expected non empty task identifier.")

	state0, err1 := s.GetWorkflowExecutionInfo(domainID, workflowExecution)
	s.NoError(err1)
	info0 := state0.ExecutionInfo
	s.NotNil(info0, "Valid Workflow info expected.")

	updatedInfo := copyWorkflowExecutionInfo(info0)
	updatedInfo.NextEventID = int64(5)
	updatedInfo.LastProcessedEvent = int64(2)
	tasks := []p.Task{
		&p.DecisionTimeoutTask{time.Now(), 1, 2, 3, int(gen.TimeoutTypeStartToClose), 11},
		&p.WorkflowTimeoutTask{time.Now(), 2, 12},
		&p.DeleteHistoryEventTask{time.Now(), 3, 13},
		&p.ActivityTimeoutTask{time.Now(), 4, int(gen.TimeoutTypeStartToClose), 7, 0, 14},
		&p.UserTimerTask{time.Now(), 5, 7, 15},
	}
	err2 := s.UpdateWorkflowExecution(updatedInfo, nil, []int64{int64(4)}, nil, int64(3), tasks, nil, nil, nil, nil)
	s.NoError(err2)

	timerTasks, err1 := s.GetTimerIndexTasks(1, true) // use page size one to force pagination
	s.NoError(err1)
	s.NotNil(timerTasks, "expected valid list of tasks.")
	s.Equal(len(tasks), len(timerTasks))
	s.Equal(p.TaskTypeDecisionTimeout, timerTasks[0].TaskType)
	s.Equal(p.TaskTypeWorkflowTimeout, timerTasks[1].TaskType)
	s.Equal(p.TaskTypeDeleteHistoryEvent, timerTasks[2].TaskType)
	s.Equal(p.TaskTypeActivityTimeout, timerTasks[3].TaskType)
	s.Equal(p.TaskTypeUserTimer, timerTasks[4].TaskType)
	s.Equal(int64(11), timerTasks[0].Version)
	s.Equal(int64(12), timerTasks[1].Version)
	s.Equal(int64(13), timerTasks[2].Version)
	s.Equal(int64(14), timerTasks[3].Version)
	s.Equal(int64(15), timerTasks[4].Version)

	err2 = s.UpdateWorkflowExecution(updatedInfo, nil, nil, nil, int64(5), nil, nil, nil, nil, nil)
	s.NoError(err2)

	err2 = s.CompleteTimerTask(timerTasks[0].VisibilityTimestamp, timerTasks[0].TaskID)
	s.NoError(err2)

	err2 = s.CompleteTimerTask(timerTasks[1].VisibilityTimestamp, timerTasks[1].TaskID)
	s.NoError(err2)

	err2 = s.CompleteTimerTask(timerTasks[2].VisibilityTimestamp, timerTasks[2].TaskID)
	s.NoError(err2)

	err2 = s.CompleteTimerTask(timerTasks[3].VisibilityTimestamp, timerTasks[3].TaskID)
	s.NoError(err2)

	err2 = s.CompleteTimerTask(timerTasks[4].VisibilityTimestamp, timerTasks[4].TaskID)
	s.NoError(err2)

	timerTasks2, err2 := s.GetTimerIndexTasks(100, false)
	s.NoError(err2)
	s.Empty(timerTasks2, "expected empty task list.")
}

// TestWorkflowMutableStateActivities test
func (s *ExecutionManagerSuite) TestWorkflowMutableStateActivities() {
	domainID := "7fcf0aa9-e121-4292-bdad-0a75181b4aa3"
	workflowExecution := gen.WorkflowExecution{
		WorkflowId: common.StringPtr("test-workflow-mutable-test"),
		RunId:      common.StringPtr("aaaaaaaa-aaaa-aaaa-aaaa-aaaaaaaaaaaa"),
	}

	task0, err0 := s.CreateWorkflowExecution(domainID, workflowExecution, "taskList", "wType", 20, 13, nil, 3, 0, 2, nil)
	s.NoError(err0)
	s.NotNil(task0, "Expected non empty task identifier.")

	state0, err1 := s.GetWorkflowExecutionInfo(domainID, workflowExecution)
	s.NoError(err1)
	info0 := state0.ExecutionInfo
	s.NotNil(info0, "Valid Workflow info expected.")

	updatedInfo := copyWorkflowExecutionInfo(info0)
	updatedInfo.NextEventID = int64(5)
	updatedInfo.LastProcessedEvent = int64(2)
	currentTime := time.Now()
	activityInfos := []*p.ActivityInfo{{
		Version:                  7789,
		ScheduleID:               1,
		ScheduledEventBatchID:    1,
		ScheduledEvent:           &gen.HistoryEvent{EventId: int64Ptr(1)},
		ScheduledTime:            currentTime,
		ActivityID:               uuid.New(),
		RequestID:                uuid.New(),
		Details:                  []byte(uuid.New()),
		StartedID:                2,
		StartedEvent:             &gen.HistoryEvent{EventId: int64Ptr(2)},
		StartedTime:              currentTime,
		ScheduleToCloseTimeout:   1,
		ScheduleToStartTimeout:   2,
		StartToCloseTimeout:      3,
		HeartbeatTimeout:         4,
		LastHeartBeatUpdatedTime: currentTime,
		TimerTaskStatus:          1,
		CancelRequested:          true,
		CancelRequestID:          math.MaxInt64,
		Attempt:                  math.MaxInt32,
		DomainID:                 domainID,
		StartedIdentity:          uuid.New(),
		TaskList:                 uuid.New(),
		HasRetryPolicy:           true,
		InitialInterval:          math.MaxInt32,
		MaximumInterval:          math.MaxInt32,
		MaximumAttempts:          math.MaxInt32,
		BackoffCoefficient:       5.55,
		ExpirationTime:           currentTime,
		NonRetriableErrors:       []string{"accessDenied", "badRequest"},
	}}
	err2 := s.UpdateWorkflowExecution(updatedInfo, nil, []int64{int64(4)}, nil, int64(3), nil, activityInfos, nil, nil, nil)
	s.NoError(err2)

	state, err1 := s.GetWorkflowExecutionInfo(domainID, workflowExecution)
	s.NoError(err1)
	s.NotNil(state, "expected valid state.")
	s.Equal(1, len(state.ActivityInfos))
	log.Printf("%+v", state.ActivityInfos)
	ai, ok := state.ActivityInfos[1]
	s.True(ok)
	s.NotNil(ai)
	s.Equal(int64(7789), ai.Version)
	s.Equal(int64(1), ai.ScheduleID)
	s.Equal(int64(1), ai.ScheduledEventBatchID)
	s.Equal(int64(1), *ai.ScheduledEvent.EventId)
	s.EqualTimes(currentTime, ai.ScheduledTime)
	s.Equal(activityInfos[0].ActivityID, ai.ActivityID)
	s.Equal(activityInfos[0].RequestID, ai.RequestID)
	s.Equal(activityInfos[0].Details, ai.Details)
	s.Equal(int64(2), ai.StartedID)
	s.Equal(int64(2), *ai.StartedEvent.EventId)
	s.EqualTimes(currentTime, ai.StartedTime)
	s.Equal(int32(1), ai.ScheduleToCloseTimeout)
	s.Equal(int32(2), ai.ScheduleToStartTimeout)
	s.Equal(int32(3), ai.StartToCloseTimeout)
	s.Equal(int32(4), ai.HeartbeatTimeout)
	s.EqualTimes(currentTime, ai.LastHeartBeatUpdatedTime)
	s.Equal(int32(1), ai.TimerTaskStatus)
	s.Equal(activityInfos[0].CancelRequested, ai.CancelRequested)
	s.Equal(activityInfos[0].CancelRequestID, ai.CancelRequestID)
	s.Equal(activityInfos[0].Attempt, ai.Attempt)
	s.Equal(activityInfos[0].DomainID, ai.DomainID)
	s.Equal(activityInfos[0].StartedIdentity, ai.StartedIdentity)
	s.Equal(activityInfos[0].TaskList, ai.TaskList)
	s.Equal(activityInfos[0].HasRetryPolicy, ai.HasRetryPolicy)
	s.Equal(activityInfos[0].InitialInterval, ai.InitialInterval)
	s.Equal(activityInfos[0].MaximumInterval, ai.MaximumInterval)
	s.Equal(activityInfos[0].MaximumAttempts, ai.MaximumAttempts)
	s.Equal(activityInfos[0].BackoffCoefficient, ai.BackoffCoefficient)
	s.EqualTimes(activityInfos[0].ExpirationTime, ai.ExpirationTime)
	s.Equal(activityInfos[0].NonRetriableErrors, ai.NonRetriableErrors)

	err2 = s.UpdateWorkflowExecution(updatedInfo, nil, nil, nil, int64(5), nil, nil, []int64{1}, nil, nil)
	s.NoError(err2)

	state, err1 = s.GetWorkflowExecutionInfo(domainID, workflowExecution)
	s.NoError(err2)
	s.NotNil(state, "expected valid state.")
	s.Equal(0, len(state.ActivityInfos))
}

// TestWorkflowMutableStateTimers test
func (s *ExecutionManagerSuite) TestWorkflowMutableStateTimers() {
	domainID := "025d178a-709b-4c07-8dd7-86dbf9bd2e06"
	workflowExecution := gen.WorkflowExecution{
		WorkflowId: common.StringPtr("test-workflow-mutable-timers-test"),
		RunId:      common.StringPtr("aaaaaaaa-aaaa-aaaa-aaaa-aaaaaaaaaaaa"),
	}

	task0, err0 := s.CreateWorkflowExecution(domainID, workflowExecution, "taskList", "wType", 20, 13, nil, 3, 0, 2, nil)
	s.NoError(err0)
	s.NotNil(task0, "Expected non empty task identifier.")

	state0, err1 := s.GetWorkflowExecutionInfo(domainID, workflowExecution)
	s.NoError(err1)
	info0 := state0.ExecutionInfo
	s.NotNil(info0, "Valid Workflow info expected.")

	updatedInfo := copyWorkflowExecutionInfo(info0)
	updatedInfo.NextEventID = int64(5)
	updatedInfo.LastProcessedEvent = int64(2)
	currentTime := time.Now().UTC()
	timerID := "id_1"
	timerInfos := []*p.TimerInfo{{
		Version:    3345,
		TimerID:    timerID,
		ExpiryTime: currentTime,
		TaskID:     2,
		StartedID:  5,
	}}
	err2 := s.UpdateWorkflowExecution(updatedInfo, nil, []int64{int64(4)}, nil, int64(3), nil, nil, nil, timerInfos, nil)
	s.NoError(err2)

	state, err1 := s.GetWorkflowExecutionInfo(domainID, workflowExecution)
	s.NoError(err1)
	s.NotNil(state, "expected valid state.")
	s.Equal(1, len(state.TimerInfos))
	s.Equal(int64(3345), state.TimerInfos[timerID].Version)
	s.Equal(timerID, state.TimerInfos[timerID].TimerID)
	s.EqualTimesWithPrecision(currentTime, state.TimerInfos[timerID].ExpiryTime, time.Millisecond*500)
	s.Equal(int64(2), state.TimerInfos[timerID].TaskID)
	s.Equal(int64(5), state.TimerInfos[timerID].StartedID)

	err2 = s.UpdateWorkflowExecution(updatedInfo, nil, nil, nil, int64(5), nil, nil, nil, nil, []string{timerID})
	s.NoError(err2)

	state, err1 = s.GetWorkflowExecutionInfo(domainID, workflowExecution)
	s.NoError(err2)
	s.NotNil(state, "expected valid state.")
	s.Equal(0, len(state.TimerInfos))
}

// TestWorkflowMutableStateChildExecutions test
func (s *ExecutionManagerSuite) TestWorkflowMutableStateChildExecutions() {
	domainID := "88236cd2-c439-4cec-9957-2748ce3be074"
	workflowExecution := gen.WorkflowExecution{
		WorkflowId: common.StringPtr("test-workflow-mutable-child-executions-parent-test"),
		RunId:      common.StringPtr("c63dba1e-929c-4fbf-8ec5-4533b16269a9"),
	}

	parentDomainID := "6036ded3-e541-42c9-8f69-3d9354dad081"
	parentExecution := gen.WorkflowExecution{
		WorkflowId: common.StringPtr("test-workflow-mutable-child-executions-child-test"),
		RunId:      common.StringPtr("73e89362-25ec-4305-bcb8-d9448b90856c"),
	}

	task0, err0 := s.CreateChildWorkflowExecution(domainID, workflowExecution, parentDomainID, parentExecution, 1, "taskList", "wType", 20, 13, nil, 3, 0, 2, nil)
	s.NoError(err0)
	s.NotNil(task0, "Expected non empty task identifier.")

	state0, err1 := s.GetWorkflowExecutionInfo(domainID, workflowExecution)
	s.NoError(err1)
	info0 := state0.ExecutionInfo
	s.NotNil(info0, "Valid Workflow info expected.")
	s.Equal(parentDomainID, info0.ParentDomainID)
	s.Equal(parentExecution.GetWorkflowId(), info0.ParentWorkflowID)
	s.Equal(parentExecution.GetRunId(), info0.ParentRunID)
	s.Equal(int64(1), info0.InitiatedID)

	updatedInfo := copyWorkflowExecutionInfo(info0)
	updatedInfo.NextEventID = int64(5)
	updatedInfo.LastProcessedEvent = int64(2)
	createRequestID := uuid.New()
	childExecutionInfos := []*p.ChildExecutionInfo{{
		Version:         1234,
		InitiatedID:     1,
		InitiatedEvent:  &gen.HistoryEvent{EventId: int64Ptr(1)},
		StartedID:       2,
		StartedEvent:    &gen.HistoryEvent{EventId: int64Ptr(2)},
		CreateRequestID: createRequestID,
	}}
	err2 := s.UpsertChildExecutionsState(updatedInfo, nil, int64(3), childExecutionInfos)
	s.NoError(err2)

	state, err1 := s.GetWorkflowExecutionInfo(domainID, workflowExecution)
	s.NoError(err1)
	s.NotNil(state, "expected valid state.")
	s.Equal(1, len(state.ChildExecutionInfos))
	ci, ok := state.ChildExecutionInfos[1]
	s.True(ok)
	s.NotNil(ci)
	s.Equal(int64(1234), ci.Version)
	s.Equal(int64(1), ci.InitiatedID)
	s.Equal(int64(1), *ci.InitiatedEvent.EventId)
	s.Equal(int64(2), ci.StartedID)
	s.Equal(int64(2), *ci.StartedEvent.EventId)
	s.Equal(createRequestID, ci.CreateRequestID)

	err2 = s.DeleteChildExecutionsState(updatedInfo, nil, int64(5), int64(1))
	s.NoError(err2)

	state, err1 = s.GetWorkflowExecutionInfo(domainID, workflowExecution)
	s.NoError(err2)
	s.NotNil(state, "expected valid state.")
	s.Equal(0, len(state.ChildExecutionInfos))
}

// TestWorkflowMutableStateRequestCancel test
func (s *ExecutionManagerSuite) TestWorkflowMutableStateRequestCancel() {
	domainID := "568b8d19-cf64-4aac-be1b-f8a3edbc1fa9"
	workflowExecution := gen.WorkflowExecution{
		WorkflowId: common.StringPtr("test-workflow-mutable-request-cancel-test"),
		RunId:      common.StringPtr("87f96253-b925-426e-90db-aa4ee89b5aca"),
	}

	task0, err0 := s.CreateWorkflowExecution(domainID, workflowExecution, "taskList", "wType", 20, 13, nil, 3, 0, 2, nil)
	s.NoError(err0)
	s.NotNil(task0, "Expected non empty task identifier.")

	state0, err1 := s.GetWorkflowExecutionInfo(domainID, workflowExecution)
	s.NoError(err1)
	info0 := state0.ExecutionInfo
	s.NotNil(info0, "Valid Workflow info expected.")

	updatedInfo := copyWorkflowExecutionInfo(info0)
	updatedInfo.NextEventID = int64(5)
	updatedInfo.LastProcessedEvent = int64(2)
	cancelRequestID := uuid.New()
	requestCancelInfos := []*p.RequestCancelInfo{{
		Version:         456,
		InitiatedID:     1,
		CancelRequestID: cancelRequestID,
	}}
	err2 := s.UpsertRequestCancelState(updatedInfo, nil, int64(3), requestCancelInfos)
	s.NoError(err2)

	state, err1 := s.GetWorkflowExecutionInfo(domainID, workflowExecution)
	s.NoError(err1)
	s.NotNil(state, "expected valid state.")
	s.Equal(1, len(state.RequestCancelInfos))
	ri, ok := state.RequestCancelInfos[1]
	s.True(ok)
	s.NotNil(ri)
	s.Equal(int64(456), ri.Version)
	s.Equal(int64(1), ri.InitiatedID)
	s.Equal(cancelRequestID, ri.CancelRequestID)

	err2 = s.DeleteCancelState(updatedInfo, nil, int64(5), int64(1))
	s.NoError(err2)

	state, err1 = s.GetWorkflowExecutionInfo(domainID, workflowExecution)
	s.NoError(err2)
	s.NotNil(state, "expected valid state.")
	s.Equal(0, len(state.RequestCancelInfos))
}

// TestWorkflowMutableStateSignalInfo test
func (s *ExecutionManagerSuite) TestWorkflowMutableStateSignalInfo() {
	domainID := uuid.New()
	runID := uuid.New()
	workflowExecution := gen.WorkflowExecution{
		WorkflowId: common.StringPtr("test-workflow-mutable-signal-info-test"),
		RunId:      common.StringPtr(runID),
	}

	task0, err0 := s.CreateWorkflowExecution(domainID, workflowExecution, "taskList", "wType", 20, 13, nil, 3, 0, 2, nil)
	s.NoError(err0)
	s.NotNil(task0, "Expected non empty task identifier.")

	state0, err1 := s.GetWorkflowExecutionInfo(domainID, workflowExecution)
	s.NoError(err1)
	info0 := state0.ExecutionInfo
	s.NotNil(info0, "Valid Workflow info expected.")

	updatedInfo := copyWorkflowExecutionInfo(info0)
	updatedInfo.NextEventID = int64(5)
	updatedInfo.LastProcessedEvent = int64(2)
	signalRequestID := uuid.New()
	signalName := "my signal"
	input := []byte("test signal input")
	control := []byte(uuid.New())
	signalInfos := []*p.SignalInfo{
		{
			Version:         123,
			InitiatedID:     1,
			SignalRequestID: signalRequestID,
			SignalName:      signalName,
			Input:           input,
			Control:         control,
		}}
	err2 := s.UpsertSignalInfoState(updatedInfo, nil, int64(3), signalInfos)
	s.NoError(err2)

	state, err1 := s.GetWorkflowExecutionInfo(domainID, workflowExecution)
	s.NoError(err1)
	s.NotNil(state, "expected valid state.")
	s.Equal(1, len(state.SignalInfos))
	ri, ok := state.SignalInfos[1]
	s.True(ok)
	s.NotNil(ri)
	s.Equal(int64(123), ri.Version)
	s.Equal(int64(1), ri.InitiatedID)
	s.Equal(signalRequestID, ri.SignalRequestID)
	s.Equal(signalName, ri.SignalName)
	s.Equal(input, ri.Input)
	s.Equal(control, ri.Control)

	err2 = s.DeleteSignalState(updatedInfo, nil, int64(5), int64(1))
	s.NoError(err2)

	state, err1 = s.GetWorkflowExecutionInfo(domainID, workflowExecution)
	s.NoError(err2)
	s.NotNil(state, "expected valid state.")
	s.Equal(0, len(state.SignalInfos))
}

// TestWorkflowMutableStateSignalRequested test
func (s *ExecutionManagerSuite) TestWorkflowMutableStateSignalRequested() {
	domainID := uuid.New()
	runID := uuid.New()
	workflowExecution := gen.WorkflowExecution{
		WorkflowId: common.StringPtr("test-workflow-mutable-signal-requested-test"),
		RunId:      common.StringPtr(runID),
	}

	task0, err0 := s.CreateWorkflowExecution(domainID, workflowExecution, "taskList", "wType", 20, 13, nil, 3, 0, 2, nil)
	s.NoError(err0)
	s.NotNil(task0, "Expected non empty task identifier.")

	state0, err1 := s.GetWorkflowExecutionInfo(domainID, workflowExecution)
	s.NoError(err1)
	info0 := state0.ExecutionInfo
	s.NotNil(info0, "Valid Workflow info expected.")

	updatedInfo := copyWorkflowExecutionInfo(info0)
	updatedInfo.NextEventID = int64(5)
	updatedInfo.LastProcessedEvent = int64(2)
	signalRequestedID := uuid.New()
	signalsRequested := []string{signalRequestedID}
	err2 := s.UpsertSignalsRequestedState(updatedInfo, nil, int64(3), signalsRequested)
	s.NoError(err2)

	state, err1 := s.GetWorkflowExecutionInfo(domainID, workflowExecution)
	s.NoError(err1)
	s.NotNil(state, "expected valid state.")
	s.Equal(1, len(state.SignalRequestedIDs))
	ri, ok := state.SignalRequestedIDs[signalRequestedID]
	s.True(ok)
	s.NotNil(ri)

	err2 = s.DeleteSignalsRequestedState(updatedInfo, nil, int64(5), signalRequestedID)
	s.NoError(err2)

	state, err1 = s.GetWorkflowExecutionInfo(domainID, workflowExecution)
	s.NoError(err2)
	s.NotNil(state, "expected valid state.")
	s.Equal(0, len(state.SignalRequestedIDs))
}

// TestWorkflowMutableStateBufferedReplicationTasks test
func (s *ExecutionManagerSuite) TestWorkflowMutableStateBufferedReplicationTasks() {
	domainID := "714f8491-a34e-4301-a5af-f0cf5d8660c6"
	workflowExecution := gen.WorkflowExecution{
		WorkflowId: common.StringPtr("test-workflow-mutable-buffered-replication-tasks-test"),
		RunId:      common.StringPtr("aaaaaaaa-aaaa-aaaa-aaaa-aaaaaaaaaaaa"),
	}

	task0, err0 := s.CreateWorkflowExecution(domainID, workflowExecution, "taskList", "wType", 20, 13, nil, 3, 0, 2, nil)
	s.NoError(err0)
	s.NotNil(task0, "Expected non empty task identifier.")

	state0, err1 := s.GetWorkflowExecutionInfo(domainID, workflowExecution)
	s.NoError(err1)
	info0 := state0.ExecutionInfo
	s.NotNil(info0, "Valid Workflow info expected.")
	s.Equal(0, len(state0.BufferedReplicationTasks))

	updatedInfo := copyWorkflowExecutionInfo(info0)
	events := []*gen.HistoryEvent{
		{
			EventId:   common.Int64Ptr(5),
			EventType: gen.EventTypeDecisionTaskCompleted.Ptr(),
			DecisionTaskCompletedEventAttributes: &gen.DecisionTaskCompletedEventAttributes{
				ScheduledEventId: common.Int64Ptr(2),
				StartedEventId:   common.Int64Ptr(3),
				Identity:         common.StringPtr("test_worker"),
			},
		},
		{
			EventId:   common.Int64Ptr(6),
			EventType: gen.EventTypeTimerStarted.Ptr(),
			TimerStartedEventAttributes: &gen.TimerStartedEventAttributes{
				TimerId:                      common.StringPtr("ID1"),
				StartToFireTimeoutSeconds:    common.Int64Ptr(101),
				DecisionTaskCompletedEventId: common.Int64Ptr(5),
			},
		},
	}

	bufferedTask := &p.BufferedReplicationTask{
		FirstEventID: int64(5),
		NextEventID:  int64(7),
		Version:      int64(11),
		History:      events,
	}
	err2 := s.UpdateWorklowStateAndReplication(updatedInfo, nil, nil, bufferedTask, nil, int64(3), nil)
	s.NoError(err2)

	state1, err1 := s.GetWorkflowExecutionInfo(domainID, workflowExecution)
	s.NoError(err1)
	s.NotNil(state1, "expected valid state.")
	s.Equal(1, len(state1.BufferedReplicationTasks))

	bufferedTask, ok := state1.BufferedReplicationTasks[5]
	s.True(ok)
	s.NotNil(bufferedTask)
	s.Equal(int64(5), bufferedTask.FirstEventID)
	s.Equal(int64(7), bufferedTask.NextEventID)
	s.Equal(int64(11), bufferedTask.Version)
	s.Equal(int32(0), bufferedTask.EventStoreVersion)
	s.Equal(int32(0), bufferedTask.NewRunEventStoreVersion)

	bufferedEvents := bufferedTask.History
	s.Equal(2, len(bufferedEvents))
	s.Equal(int64(5), bufferedEvents[0].GetEventId())
	s.Equal(gen.EventTypeDecisionTaskCompleted, bufferedEvents[0].GetEventType())
	s.Equal(int64(2), bufferedEvents[0].DecisionTaskCompletedEventAttributes.GetScheduledEventId())
	s.Equal(int64(3), bufferedEvents[0].DecisionTaskCompletedEventAttributes.GetStartedEventId())
	s.Equal("test_worker", bufferedEvents[0].DecisionTaskCompletedEventAttributes.GetIdentity())
	s.Equal(int64(6), bufferedEvents[1].GetEventId())
	s.Equal(gen.EventTypeTimerStarted, bufferedEvents[1].GetEventType())
	s.Equal("ID1", bufferedEvents[1].TimerStartedEventAttributes.GetTimerId())
	s.Equal(int64(101), bufferedEvents[1].TimerStartedEventAttributes.GetStartToFireTimeoutSeconds())
	s.Equal(int64(5), bufferedEvents[1].TimerStartedEventAttributes.GetDecisionTaskCompletedEventId())

	newExecutionRunID := "d83db48f-a63c-413d-a05a-bbf5a1ac1098"
	info1 := state1.ExecutionInfo
	updatedInfo = copyWorkflowExecutionInfo(info1)
	completionEvents := []*gen.HistoryEvent{
		{
			EventId:   common.Int64Ptr(10),
			EventType: gen.EventTypeDecisionTaskCompleted.Ptr(),
			DecisionTaskCompletedEventAttributes: &gen.DecisionTaskCompletedEventAttributes{
				ScheduledEventId: common.Int64Ptr(8),
				StartedEventId:   common.Int64Ptr(9),
				Identity:         common.StringPtr("test_worker"),
			},
		},
		{
			EventId:   common.Int64Ptr(11),
			EventType: gen.EventTypeWorkflowExecutionContinuedAsNew.Ptr(),
			WorkflowExecutionContinuedAsNewEventAttributes: &gen.WorkflowExecutionContinuedAsNewEventAttributes{
				NewExecutionRunId:                   common.StringPtr(newExecutionRunID),
				WorkflowType:                        &gen.WorkflowType{Name: common.StringPtr("wType")},
				TaskList:                            &gen.TaskList{Name: common.StringPtr("taskList")},
				TaskStartToCloseTimeoutSeconds:      common.Int32Ptr(212),
				ExecutionStartToCloseTimeoutSeconds: common.Int32Ptr(312),
				DecisionTaskCompletedEventId:        common.Int64Ptr(10),
			},
		},
	}

	newRunEvents := []*gen.HistoryEvent{
		{
			EventId:   common.Int64Ptr(1),
			EventType: gen.EventTypeWorkflowExecutionStarted.Ptr(),
			WorkflowExecutionStartedEventAttributes: &gen.WorkflowExecutionStartedEventAttributes{
				WorkflowType: &gen.WorkflowType{Name: common.StringPtr("wType")},
				TaskList:     &gen.TaskList{Name: common.StringPtr("taskList")},
			},
		},
		{
			EventId:   common.Int64Ptr(2),
			EventType: gen.EventTypeDecisionTaskScheduled.Ptr(),
			DecisionTaskScheduledEventAttributes: &gen.DecisionTaskScheduledEventAttributes{
				TaskList:                   &gen.TaskList{Name: common.StringPtr("taskList")},
				StartToCloseTimeoutSeconds: common.Int32Ptr(201),
				Attempt:                    common.Int64Ptr(1),
			},
		},
	}

	bufferedTask = &p.BufferedReplicationTask{
		FirstEventID:  int64(10),
		NextEventID:   int64(12),
		Version:       int64(12),
		History:       completionEvents,
		NewRunHistory: newRunEvents,
	}
	err3 := s.UpdateWorklowStateAndReplication(updatedInfo, nil, nil, bufferedTask, nil, int64(3), nil)
	s.NoError(err3)

	state2, err4 := s.GetWorkflowExecutionInfo(domainID, workflowExecution)
	s.NoError(err4)
	s.NotNil(state2, "expected valid state.")
	s.Equal(2, len(state2.BufferedReplicationTasks))

	bufferedTask, ok = state2.BufferedReplicationTasks[10]
	s.True(ok)
	s.NotNil(bufferedTask)
	s.Equal(int64(10), bufferedTask.FirstEventID)
	s.Equal(int64(12), bufferedTask.NextEventID)
	s.Equal(int64(12), bufferedTask.Version)
	s.Equal(int32(0), bufferedTask.EventStoreVersion)
	s.Equal(int32(0), bufferedTask.NewRunEventStoreVersion)

	bufferedEvents = bufferedTask.History
	s.Equal(2, len(bufferedEvents))
	s.Equal(int64(10), bufferedEvents[0].GetEventId())
	s.Equal(gen.EventTypeDecisionTaskCompleted, bufferedEvents[0].GetEventType())
	s.Equal(int64(8), bufferedEvents[0].DecisionTaskCompletedEventAttributes.GetScheduledEventId())
	s.Equal(int64(9), bufferedEvents[0].DecisionTaskCompletedEventAttributes.GetStartedEventId())
	s.Equal("test_worker", bufferedEvents[0].DecisionTaskCompletedEventAttributes.GetIdentity())
	s.Equal(int64(11), bufferedEvents[1].GetEventId())
	s.Equal(gen.EventTypeWorkflowExecutionContinuedAsNew, bufferedEvents[1].GetEventType())
	s.Equal(newExecutionRunID, bufferedEvents[1].WorkflowExecutionContinuedAsNewEventAttributes.GetNewExecutionRunId())
	s.Equal("wType", bufferedEvents[1].WorkflowExecutionContinuedAsNewEventAttributes.WorkflowType.GetName())
	s.Equal("taskList", bufferedEvents[1].WorkflowExecutionContinuedAsNewEventAttributes.TaskList.GetName())
	s.Equal(int32(212), bufferedEvents[1].WorkflowExecutionContinuedAsNewEventAttributes.GetTaskStartToCloseTimeoutSeconds())
	s.Equal(int32(312), bufferedEvents[1].WorkflowExecutionContinuedAsNewEventAttributes.GetExecutionStartToCloseTimeoutSeconds())
	s.Equal(int64(10), bufferedEvents[1].WorkflowExecutionContinuedAsNewEventAttributes.GetDecisionTaskCompletedEventId())

	bufferedNewRunEvents := bufferedTask.NewRunHistory
	s.Equal(2, len(bufferedNewRunEvents))
	s.Equal(int64(1), bufferedNewRunEvents[0].GetEventId())
	s.Equal(gen.EventTypeWorkflowExecutionStarted, bufferedNewRunEvents[0].GetEventType())
	s.Equal("wType", bufferedNewRunEvents[0].WorkflowExecutionStartedEventAttributes.WorkflowType.GetName())
	s.Equal("taskList", bufferedNewRunEvents[0].WorkflowExecutionStartedEventAttributes.TaskList.GetName())
	s.Equal(int64(2), bufferedNewRunEvents[1].GetEventId())
	s.Equal(gen.EventTypeDecisionTaskScheduled, bufferedNewRunEvents[1].GetEventType())
	s.Equal("taskList", bufferedNewRunEvents[1].DecisionTaskScheduledEventAttributes.TaskList.GetName())
	s.Equal(int32(201), bufferedNewRunEvents[1].DecisionTaskScheduledEventAttributes.GetStartToCloseTimeoutSeconds())
	s.Equal(int64(1), bufferedNewRunEvents[1].DecisionTaskScheduledEventAttributes.GetAttempt())

	deleteBufferedReplicationTask := int64(5)
	err5 := s.UpdateWorklowStateAndReplication(updatedInfo, nil, nil, nil, &deleteBufferedReplicationTask, int64(3), nil)
	s.NoError(err5)

	state3, err6 := s.GetWorkflowExecutionInfo(domainID, workflowExecution)
	s.NoError(err6)
	s.NotNil(state3, "expected valid state.")
	s.Equal(1, len(state3.BufferedReplicationTasks))

	deleteBufferedReplicationTask2 := int64(10)
	err7 := s.UpdateWorklowStateAndReplication(updatedInfo, nil, nil, nil, &deleteBufferedReplicationTask2, int64(3), nil)
	s.NoError(err7)

	state4, err8 := s.GetWorkflowExecutionInfo(domainID, workflowExecution)
	s.NoError(err8)
	s.NotNil(state4, "expected valid state.")
	s.Equal(0, len(state4.BufferedReplicationTasks))
}

// TestWorkflowMutableStateInfo test
func (s *ExecutionManagerSuite) TestWorkflowMutableStateInfo() {
	domainID := "9ed8818b-3090-4160-9f21-c6b70e64d2dd"
	workflowExecution := gen.WorkflowExecution{
		WorkflowId: common.StringPtr("test-workflow-mutable-state-test"),
		RunId:      common.StringPtr("aaaaaaaa-aaaa-aaaa-aaaa-aaaaaaaaaaaa"),
	}

	task0, err0 := s.CreateWorkflowExecution(domainID, workflowExecution, "taskList", "wType", 20, 13, nil, 3, 0, 2, nil)
	s.NoError(err0)
	s.NotNil(task0, "Expected non empty task identifier.")

	state0, err1 := s.GetWorkflowExecutionInfo(domainID, workflowExecution)
	s.NoError(err1)
	info0 := state0.ExecutionInfo
	s.NotNil(info0, "Valid Workflow info expected.")

	updatedInfo := copyWorkflowExecutionInfo(info0)
	updatedInfo.NextEventID = int64(5)
	updatedInfo.LastProcessedEvent = int64(2)

	err2 := s.UpdateWorkflowExecution(updatedInfo, nil, []int64{int64(4)}, nil, int64(3), nil, nil, nil, nil, nil)
	s.NoError(err2)

	state, err1 := s.GetWorkflowExecutionInfo(domainID, workflowExecution)
	s.NoError(err1)
	s.NotNil(state, "expected valid state.")
	s.NotNil(state.ExecutionInfo, "expected valid MS Info state.")
	s.Equal(updatedInfo.NextEventID, state.ExecutionInfo.NextEventID)
	s.Equal(updatedInfo.State, state.ExecutionInfo.State)
}

// TestContinueAsNew test
func (s *ExecutionManagerSuite) TestContinueAsNew() {
	domainID := "c1c0bb55-04e6-4a9c-89d0-1be7b96459f8"
	workflowExecution := gen.WorkflowExecution{
		WorkflowId: common.StringPtr("continue-as-new-workflow-test"),
		RunId:      common.StringPtr("551c88d2-d9e6-404f-8131-9eec14f36643"),
	}

	_, err0 := s.CreateWorkflowExecution(domainID, workflowExecution, "queue1", "wType", 20, 13, nil, 3, 0, 2, nil)
	s.NoError(err0)

	state0, err1 := s.GetWorkflowExecutionInfo(domainID, workflowExecution)
	s.NoError(err1)
	info0 := state0.ExecutionInfo
	continueAsNewInfo := copyWorkflowExecutionInfo(info0)
	continueAsNewInfo.State = p.WorkflowStateCreated
	continueAsNewInfo.CloseStatus = p.WorkflowCloseStatusNone
	continueAsNewInfo.NextEventID = int64(5)
	continueAsNewInfo.LastProcessedEvent = int64(2)

	newWorkflowExecution := gen.WorkflowExecution{
		WorkflowId: common.StringPtr("continue-as-new-workflow-test"),
		RunId:      common.StringPtr("64c7e15a-3fd7-4182-9c6f-6f25a4fa2614"),
	}

	testResetPoints := gen.ResetPoints{
		Points: []*gen.ResetPointInfo{
			&gen.ResetPointInfo{
				BinaryChecksum:           common.StringPtr("test-binary-checksum"),
				RunId:                    common.StringPtr("test-runID"),
				FirstDecisionCompletedId: common.Int64Ptr(123),
				CreatedTimeNano:          common.Int64Ptr(456),
				Resettable:               common.BoolPtr(true),
				ExpiringTimeNano:         common.Int64Ptr(789),
			},
		},
	}

	err2 := s.ContinueAsNewExecution(continueAsNewInfo, info0.NextEventID, newWorkflowExecution, int64(3), int64(2), &testResetPoints)
	s.NoError(err2)

	prevExecutionState, err3 := s.GetWorkflowExecutionInfo(domainID, workflowExecution)
	s.NoError(err3)
	prevExecutionInfo := prevExecutionState.ExecutionInfo
	s.Equal(p.WorkflowStateCreated, prevExecutionInfo.State)
	s.Equal(p.WorkflowCloseStatusNone, prevExecutionInfo.CloseStatus)
	s.Equal(int64(5), prevExecutionInfo.NextEventID)
	s.Equal(int64(2), prevExecutionInfo.LastProcessedEvent)
	s.True(prevExecutionInfo.AutoResetPoints.Equals(&gen.ResetPoints{}))

	newExecutionState, err4 := s.GetWorkflowExecutionInfo(domainID, newWorkflowExecution)
	s.NoError(err4)
	newExecutionInfo := newExecutionState.ExecutionInfo
	s.Equal(p.WorkflowStateCreated, newExecutionInfo.State)
	s.Equal(p.WorkflowCloseStatusNone, newExecutionInfo.CloseStatus)
	s.Equal(int64(3), newExecutionInfo.NextEventID)
	s.Equal(common.EmptyEventID, newExecutionInfo.LastProcessedEvent)
	s.Equal(int64(2), newExecutionInfo.DecisionScheduleID)
	s.Equal(testResetPoints.String(), newExecutionInfo.AutoResetPoints.String())

	newRunID, err5 := s.GetCurrentWorkflowRunID(domainID, workflowExecution.GetWorkflowId())
	s.NoError(err5)
	s.Equal(newWorkflowExecution.GetRunId(), newRunID)
}

// TestReplicationTransferTaskTasks test
func (s *ExecutionManagerSuite) TestReplicationTransferTaskTasks() {
	domainID := "2466d7de-6602-4ad8-b939-fb8f8c36c711"
	workflowExecution := gen.WorkflowExecution{
		WorkflowId: common.StringPtr("replication-transfer-task-test"),
		RunId:      common.StringPtr("dcde9d85-5d7a-43c7-8b18-cb2cae0e29e0"),
	}

	task0, err := s.CreateWorkflowExecution(domainID, workflowExecution, "queue1", "wType", 20, 13, nil, 3, 0, 2, nil)
	s.NoError(err)
	s.NotNil(task0, "Expected non empty task identifier.")

	taskD, err := s.GetTransferTasks(1, false)
	s.Equal(1, len(taskD), "Expected 1 decision task.")
	err = s.CompleteTransferTask(taskD[0].TaskID)
	s.NoError(err)

	state1, err := s.GetWorkflowExecutionInfo(domainID, workflowExecution)
	s.NoError(err)
	info1 := state1.ExecutionInfo
	s.NotNil(info1, "Valid Workflow info expected.")
	updatedInfo1 := copyWorkflowExecutionInfo(info1)

	replicationTasks := []p.Task{&p.HistoryReplicationTask{
		TaskID:       s.GetNextSequenceNumber(),
		FirstEventID: int64(1),
		NextEventID:  int64(3),
		Version:      int64(9),
		LastReplicationInfo: map[string]*p.ReplicationInfo{
			"dc1": {
				Version:     int64(3),
				LastEventID: int64(1),
			},
			"dc2": {
				Version:     int64(5),
				LastEventID: int64(2),
			},
		},
	}}
	err = s.UpdateWorklowStateAndReplication(updatedInfo1, nil, nil, nil, nil, int64(3), replicationTasks)
	s.NoError(err)

	tasks1, err := s.GetReplicationTasks(1, false)
	s.NoError(err)
	s.NotNil(tasks1, "expected valid list of tasks.")
	s.Equal(1, len(tasks1), "Expected 1 replication task.")
	task1 := tasks1[0]
	s.Equal(p.ReplicationTaskTypeHistory, task1.TaskType)
	s.Equal(domainID, task1.DomainID)
	s.Equal(workflowExecution.GetWorkflowId(), task1.WorkflowID)
	s.Equal(workflowExecution.GetRunId(), task1.RunID)
	s.Equal(int64(1), task1.FirstEventID)
	s.Equal(int64(3), task1.NextEventID)
	s.Equal(int64(9), task1.Version)
	s.Equal(2, len(task1.LastReplicationInfo))
	for k, v := range task1.LastReplicationInfo {
		log.Infof("ReplicationInfo for %v: {Version: %v, LastEventID: %v}", k, v.Version, v.LastEventID)
		switch k {
		case "dc1":
			s.Equal(int64(3), v.Version)
			s.Equal(int64(1), v.LastEventID)
		case "dc2":
			s.Equal(int64(5), v.Version)
			s.Equal(int64(2), v.LastEventID)
		default:
			s.Fail("Unexpected key")
		}
	}

	err = s.CompleteTransferTask(task1.TaskID)
	s.NoError(err)
}

// TestWorkflowReplicationState test
func (s *ExecutionManagerSuite) TestWorkflowReplicationState() {
	domainID := uuid.New()
	runID := uuid.New()
	workflowExecution := gen.WorkflowExecution{
		WorkflowId: common.StringPtr("test-workflow-replication-state-test"),
		RunId:      common.StringPtr(runID),
	}

	replicationTasks := []p.Task{&p.HistoryReplicationTask{
		TaskID:       s.GetNextSequenceNumber(),
		FirstEventID: int64(1),
		NextEventID:  int64(3),
		Version:      int64(9),
		LastReplicationInfo: map[string]*p.ReplicationInfo{
			"dc1": {
				Version:     int64(3),
				LastEventID: int64(1),
			},
			"dc2": {
				Version:     int64(5),
				LastEventID: int64(2),
			},
		},
	}}

	task0, err0 := s.CreateWorkflowExecutionWithReplication(domainID, workflowExecution, "taskList", "wType", 20, 13, 3,
		0, 2, &p.ReplicationState{
			CurrentVersion:   int64(9),
			StartVersion:     int64(8),
			LastWriteVersion: int64(7),
			LastWriteEventID: int64(6),
			LastReplicationInfo: map[string]*p.ReplicationInfo{
				"dc1": {
					Version:     int64(3),
					LastEventID: int64(1),
				},
				"dc2": {
					Version:     int64(5),
					LastEventID: int64(2),
				},
			},
		}, replicationTasks)
	s.NoError(err0)
	s.NotNil(task0, "Expected non empty task identifier.")

	taskD, err := s.GetTransferTasks(2, false)
	s.Equal(1, len(taskD), "Expected 1 decision task.")
	s.Equal(p.TransferTaskTypeDecisionTask, taskD[0].TaskType)
	err = s.CompleteTransferTask(taskD[0].TaskID)
	s.NoError(err)

	taskR, err := s.GetReplicationTasks(1, false)
	s.Equal(1, len(taskR), "Expected 1 replication task.")
	tsk := taskR[0]
	s.Equal(p.ReplicationTaskTypeHistory, tsk.TaskType)
	s.Equal(domainID, tsk.DomainID)
	s.Equal(workflowExecution.GetWorkflowId(), tsk.WorkflowID)
	s.Equal(workflowExecution.GetRunId(), tsk.RunID)
	s.Equal(int64(1), tsk.FirstEventID)
	s.Equal(int64(3), tsk.NextEventID)
	s.Equal(int64(9), tsk.Version)
	s.Equal(2, len(tsk.LastReplicationInfo))
	for k, v := range tsk.LastReplicationInfo {
		log.Infof("ReplicationInfo for %v: {Version: %v, LastEventID: %v}", k, v.Version, v.LastEventID)
		switch k {
		case "dc1":
			s.Equal(int64(3), v.Version)
			s.Equal(int64(1), v.LastEventID)
		case "dc2":
			s.Equal(int64(5), v.Version)
			s.Equal(int64(2), v.LastEventID)
		default:
			s.Fail("Unexpected key")
		}
	}
	err = s.CompleteReplicationTask(taskR[0].TaskID)
	s.NoError(err)

	state0, err1 := s.GetWorkflowExecutionInfo(domainID, workflowExecution)
	s.NoError(err1)
	info0 := state0.ExecutionInfo
	replicationState0 := state0.ReplicationState
	s.NotNil(info0, "Valid Workflow info expected.")
	s.NotNil(replicationState0, "Valid replication state expected.")
	s.Equal(domainID, info0.DomainID)
	s.Equal("taskList", info0.TaskList)
	s.Equal("wType", info0.WorkflowTypeName)
	s.Equal(int32(20), info0.WorkflowTimeout)
	s.Equal(int32(13), info0.DecisionTimeoutValue)
	s.Equal(int64(3), info0.NextEventID)
	s.Equal(int64(0), info0.LastProcessedEvent)
	s.Equal(int64(2), info0.DecisionScheduleID)
	s.Equal(int64(9), replicationState0.CurrentVersion)
	s.Equal(int64(8), replicationState0.StartVersion)
	s.Equal(int64(7), replicationState0.LastWriteVersion)
	s.Equal(int64(6), replicationState0.LastWriteEventID)
	s.Equal(2, len(replicationState0.LastReplicationInfo))
	for k, v := range replicationState0.LastReplicationInfo {
		log.Infof("ReplicationInfo for %v: {Version: %v, LastEventID: %v}", k, v.Version, v.LastEventID)
		switch k {
		case "dc1":
			s.Equal(int64(3), v.Version)
			s.Equal(int64(1), v.LastEventID)
		case "dc2":
			s.Equal(int64(5), v.Version)
			s.Equal(int64(2), v.LastEventID)
		default:
			s.Fail("Unexpected key")
		}
	}

	updatedInfo := copyWorkflowExecutionInfo(info0)
	updatedInfo.NextEventID = int64(5)
	updatedInfo.LastProcessedEvent = int64(2)
	updatedReplicationState := copyReplicationState(replicationState0)
	updatedReplicationState.CurrentVersion = int64(10)
	updatedReplicationState.StartVersion = int64(11)
	updatedReplicationState.LastWriteVersion = int64(12)
	updatedReplicationState.LastWriteEventID = int64(13)
	updatedReplicationState.LastReplicationInfo["dc1"].Version = int64(4)
	updatedReplicationState.LastReplicationInfo["dc1"].LastEventID = int64(2)

	replicationTasks1 := []p.Task{&p.HistoryReplicationTask{
		TaskID:       s.GetNextSequenceNumber(),
		FirstEventID: int64(3),
		NextEventID:  int64(5),
		Version:      int64(10),
		LastReplicationInfo: map[string]*p.ReplicationInfo{
			"dc1": {
				Version:     int64(4),
				LastEventID: int64(2),
			},
			"dc2": {
				Version:     int64(5),
				LastEventID: int64(2),
			},
		},
	}}
	err2 := s.UpdateWorklowStateAndReplication(updatedInfo, nil, updatedReplicationState, nil, nil, int64(3), replicationTasks1)
	s.NoError(err2)

	taskR1, err := s.GetReplicationTasks(1, false)
	s.Equal(1, len(taskR1), "Expected 1 replication task.")
	tsk1 := taskR1[0]
	s.Equal(p.ReplicationTaskTypeHistory, tsk1.TaskType)
	s.Equal(domainID, tsk1.DomainID)
	s.Equal(workflowExecution.GetWorkflowId(), tsk1.WorkflowID)
	s.Equal(workflowExecution.GetRunId(), tsk1.RunID)
	s.Equal(int64(3), tsk1.FirstEventID)
	s.Equal(int64(5), tsk1.NextEventID)
	s.Equal(int64(10), tsk1.Version)
	s.Equal(2, len(tsk1.LastReplicationInfo))
	for k, v := range tsk1.LastReplicationInfo {
		log.Infof("ReplicationInfo for %v: {Version: %v, LastEventID: %v}", k, v.Version, v.LastEventID)
		switch k {
		case "dc1":
			s.Equal(int64(4), v.Version)
			s.Equal(int64(2), v.LastEventID)
		case "dc2":
			s.Equal(int64(5), v.Version)
			s.Equal(int64(2), v.LastEventID)
		default:
			s.Fail("Unexpected key")
		}
	}
	err = s.CompleteReplicationTask(taskR1[0].TaskID)
	s.NoError(err)

	state1, err2 := s.GetWorkflowExecutionInfo(domainID, workflowExecution)
	s.NoError(err2)
	info1 := state1.ExecutionInfo
	replicationState1 := state1.ReplicationState
	s.NotNil(info1, "Valid Workflow info expected.")
	s.Equal(domainID, info1.DomainID)
	s.Equal("taskList", info1.TaskList)
	s.Equal("wType", info1.WorkflowTypeName)
	s.Equal(int32(20), info1.WorkflowTimeout)
	s.Equal(int32(13), info1.DecisionTimeoutValue)
	s.Equal(int64(5), info1.NextEventID)
	s.Equal(int64(2), info1.LastProcessedEvent)
	s.Equal(int64(2), info1.DecisionScheduleID)
	s.Equal(int64(10), replicationState1.CurrentVersion)
	s.Equal(int64(11), replicationState1.StartVersion)
	s.Equal(int64(12), replicationState1.LastWriteVersion)
	s.Equal(int64(13), replicationState1.LastWriteEventID)
	s.Equal(2, len(replicationState1.LastReplicationInfo))
	for k, v := range replicationState1.LastReplicationInfo {
		log.Infof("ReplicationInfo for %v: {Version: %v, LastEventID: %v}", k, v.Version, v.LastEventID)
		switch k {
		case "dc1":
			s.Equal(int64(4), v.Version)
			s.Equal(int64(2), v.LastEventID)
		case "dc2":
			s.Equal(int64(5), v.Version)
			s.Equal(int64(2), v.LastEventID)
		default:
			s.Fail("Unexpected key")
		}
	}
}

// TestUpdateAndClearBufferedEvents test
func (s *ExecutionManagerSuite) TestUpdateAndClearBufferedEvents() {
	domainID := "4ca1faac-1a3a-47af-8e51-fdaa2b3d45b9"
	workflowExecution := gen.WorkflowExecution{
		WorkflowId: common.StringPtr("test-update-and-clear-buffered-events"),
		RunId:      common.StringPtr("aaaaaaaa-aaaa-aaaa-aaaa-aaaaaaaaaaaa"),
	}

	task0, err0 := s.CreateWorkflowExecution(domainID, workflowExecution, "taskList", "wType", 20, 13, nil, 3, 0, 2, nil)
	s.NoError(err0)
	s.NotNil(task0, "Expected non empty task identifier.")

	stats0, state0, err1 := s.GetWorkflowExecutionInfoWithStats(domainID, workflowExecution)
	s.NoError(err1)
	info0 := state0.ExecutionInfo
	s.NotNil(info0, "Valid Workflow info expected.")
	s.Equal(0, stats0.BufferedEventsCount)
	s.Equal(0, stats0.BufferedEventsSize)

	eventsBatch1 := []*gen.HistoryEvent{
		&gen.HistoryEvent{
			EventId:   common.Int64Ptr(5),
			EventType: gen.EventTypeDecisionTaskCompleted.Ptr(),
			Version:   common.Int64Ptr(11),
			DecisionTaskCompletedEventAttributes: &gen.DecisionTaskCompletedEventAttributes{
				ScheduledEventId: common.Int64Ptr(2),
				StartedEventId:   common.Int64Ptr(3),
				Identity:         common.StringPtr("test_worker"),
			},
		},
		&gen.HistoryEvent{
			EventId:   common.Int64Ptr(6),
			EventType: gen.EventTypeTimerStarted.Ptr(),
			Version:   common.Int64Ptr(11),
			TimerStartedEventAttributes: &gen.TimerStartedEventAttributes{
				TimerId:                      common.StringPtr("ID1"),
				StartToFireTimeoutSeconds:    common.Int64Ptr(101),
				DecisionTaskCompletedEventId: common.Int64Ptr(5),
			},
		},
	}
	bufferedTask1 := &p.BufferedReplicationTask{
		FirstEventID: int64(5),
		NextEventID:  int64(7),
		Version:      int64(11),
		History:      eventsBatch1,
	}

	eventsBatch2 := []*gen.HistoryEvent{
		&gen.HistoryEvent{
			EventId:   common.Int64Ptr(21),
			EventType: gen.EventTypeTimerFired.Ptr(),
			Version:   common.Int64Ptr(12),
			TimerFiredEventAttributes: &gen.TimerFiredEventAttributes{
				TimerId:        common.StringPtr("2"),
				StartedEventId: common.Int64Ptr(3),
			},
		},
	}
	bufferedTask2 := &p.BufferedReplicationTask{
		FirstEventID: int64(21),
		NextEventID:  int64(22),
		Version:      int64(12),
		History:      eventsBatch2,
	}
	updatedInfo := copyWorkflowExecutionInfo(info0)
	updatedState := &p.WorkflowMutableState{
		ExecutionInfo: updatedInfo,
	}

	err2 := s.UpdateAllMutableState(updatedState, int64(3))
	s.NoError(err2)

	partialState, err2 := s.GetWorkflowExecutionInfo(domainID, workflowExecution)
	s.NoError(err2)
	s.NotNil(partialState, "expected valid state.")
	partialInfo := partialState.ExecutionInfo
	s.NotNil(partialInfo, "Valid Workflow info expected.")

	bufferUpdateInfo := copyWorkflowExecutionInfo(partialInfo)
	err2 = s.UpdateWorklowStateAndReplication(bufferUpdateInfo, nil, nil, bufferedTask1, nil, bufferUpdateInfo.NextEventID, nil)
	s.NoError(err2)
	err2 = s.UpdateWorklowStateAndReplication(bufferUpdateInfo, nil, nil, bufferedTask2, nil, bufferUpdateInfo.NextEventID, nil)
	s.NoError(err2)
	err2 = s.UpdateWorkflowExecutionForBufferEvents(bufferUpdateInfo, nil, bufferUpdateInfo.NextEventID, eventsBatch1, false)
	s.NoError(err2)
	stats0, state0, err2 = s.GetWorkflowExecutionInfoWithStats(domainID, workflowExecution)
	s.NoError(err2)
	s.Equal(1, stats0.BufferedEventsCount)
	s.True(stats0.BufferedEventsSize > 0)
	history := &gen.History{Events: make([]*gen.HistoryEvent, 0)}
	history.Events = append(history.Events, eventsBatch1...)
	history0 := &gen.History{Events: state0.BufferedEvents}
	s.True(history.Equals(history0))
	history.Events = append(history.Events, eventsBatch2...)

	err2 = s.UpdateWorkflowExecutionForBufferEvents(bufferUpdateInfo, nil, bufferUpdateInfo.NextEventID, eventsBatch2, false)
	s.NoError(err2)

	stats1, state1, err1 := s.GetWorkflowExecutionInfoWithStats(domainID, workflowExecution)
	s.NoError(err1)
	s.NotNil(state1, "expected valid state.")
	info1 := state1.ExecutionInfo
	s.NotNil(info1, "Valid Workflow info expected.")
	s.Equal(2, stats1.BufferedEventsCount)
	s.True(stats1.BufferedEventsSize > 0)
	history1 := &gen.History{Events: state1.BufferedEvents}
	s.True(history.Equals(history1))

	err3 := s.UpdateWorkflowExecutionForBufferEvents(bufferUpdateInfo, nil, bufferUpdateInfo.NextEventID, nil, true)
	s.NoError(err3)

	stats3, state3, err3 := s.GetWorkflowExecutionInfoWithStats(domainID, workflowExecution)
	s.NoError(err3)
	s.NotNil(state3, "expected valid state.")
	info3 := state3.ExecutionInfo
	s.NotNil(info3, "Valid Workflow info expected.")
	s.Equal(0, stats3.BufferedEventsCount)
	s.Equal(0, stats3.BufferedEventsSize)
}

// TestResetMutableStateCurrentIsSelf test
func (s *ExecutionManagerSuite) TestResetMutableStateCurrentIsSelf() {
	domainID := "4ca1faac-1a3a-47af-8e51-fdaa2b3d45b9"
	workflowExecution := gen.WorkflowExecution{
		WorkflowId: common.StringPtr("test-reset-mutable-state-test-current-is-self"),
		RunId:      common.StringPtr("aaaaaaaa-aaaa-aaaa-aaaa-aaaaaaaaaaaa"),
	}

	task0, err0 := s.CreateWorkflowExecution(domainID, workflowExecution, "taskList", "wType", 20, 13, nil, 3, 0, 2, nil)
	s.NoError(err0)
	s.NotNil(task0, "Expected non empty task identifier.")

	stats0, state0, err1 := s.GetWorkflowExecutionInfoWithStats(domainID, workflowExecution)
	s.NoError(err1)
	info0 := state0.ExecutionInfo
	s.NotNil(info0, "Valid Workflow info expected.")
	s.Equal(0, stats0.BufferedEventsCount)
	s.Equal(0, stats0.BufferedEventsSize)

	updatedInfo := copyWorkflowExecutionInfo(info0)
	updatedInfo.NextEventID = int64(5)
	updatedInfo.LastProcessedEvent = int64(2)
	currentTime := time.Now().UTC()
	expiryTime := currentTime.Add(10 * time.Second)
	eventsBatch1 := []*gen.HistoryEvent{
		&gen.HistoryEvent{
			EventId:   common.Int64Ptr(5),
			EventType: gen.EventTypeDecisionTaskCompleted.Ptr(),
			Version:   common.Int64Ptr(11),
			DecisionTaskCompletedEventAttributes: &gen.DecisionTaskCompletedEventAttributes{
				ScheduledEventId: common.Int64Ptr(2),
				StartedEventId:   common.Int64Ptr(3),
				Identity:         common.StringPtr("test_worker"),
			},
		},
		&gen.HistoryEvent{
			EventId:   common.Int64Ptr(6),
			EventType: gen.EventTypeTimerStarted.Ptr(),
			Version:   common.Int64Ptr(11),
			TimerStartedEventAttributes: &gen.TimerStartedEventAttributes{
				TimerId:                      common.StringPtr("ID1"),
				StartToFireTimeoutSeconds:    common.Int64Ptr(101),
				DecisionTaskCompletedEventId: common.Int64Ptr(5),
			},
		},
	}
	bufferedTask1 := &p.BufferedReplicationTask{
		FirstEventID: int64(5),
		NextEventID:  int64(7),
		Version:      int64(11),
		History:      eventsBatch1,
	}

	eventsBatch2 := []*gen.HistoryEvent{
		&gen.HistoryEvent{
			EventId:   common.Int64Ptr(21),
			EventType: gen.EventTypeTimerFired.Ptr(),
			Version:   common.Int64Ptr(12),
			TimerFiredEventAttributes: &gen.TimerFiredEventAttributes{
				TimerId:        common.StringPtr("2"),
				StartedEventId: common.Int64Ptr(3),
			},
		},
	}
	bufferedTask2 := &p.BufferedReplicationTask{
		FirstEventID: int64(21),
		NextEventID:  int64(22),
		Version:      int64(12),
		History:      eventsBatch2,
	}
	updatedState := &p.WorkflowMutableState{
		ExecutionInfo: updatedInfo,
		ActivityInfos: map[int64]*p.ActivityInfo{
			4: {
				Version:                  7789,
				ScheduleID:               4,
				ScheduledEventBatchID:    3,
				ScheduledEvent:           &gen.HistoryEvent{EventId: int64Ptr(40)},
				ScheduledTime:            currentTime,
				StartedID:                6,
				StartedEvent:             &gen.HistoryEvent{EventId: int64Ptr(60)},
				StartedTime:              currentTime,
				ScheduleToCloseTimeout:   1,
				ScheduleToStartTimeout:   2,
				StartToCloseTimeout:      3,
				HeartbeatTimeout:         4,
				LastHeartBeatUpdatedTime: currentTime,
				TimerTaskStatus:          1,
			},
			5: {
				Version:                  7789,
				ScheduleID:               5,
				ScheduledEventBatchID:    3,
				ScheduledEvent:           &gen.HistoryEvent{EventId: int64Ptr(50)},
				ScheduledTime:            currentTime,
				StartedID:                7,
				StartedEvent:             &gen.HistoryEvent{EventId: int64Ptr(70)},
				StartedTime:              currentTime,
				ScheduleToCloseTimeout:   1,
				ScheduleToStartTimeout:   2,
				StartToCloseTimeout:      3,
				HeartbeatTimeout:         4,
				LastHeartBeatUpdatedTime: currentTime,
				TimerTaskStatus:          1,
			}},

		TimerInfos: map[string]*p.TimerInfo{
			"t1": {
				Version:    2333,
				TimerID:    "t1",
				StartedID:  1,
				ExpiryTime: expiryTime,
				TaskID:     500,
			},
			"t2": {
				Version:    2333,
				TimerID:    "t2",
				StartedID:  2,
				ExpiryTime: expiryTime,
				TaskID:     501,
			},
			"t3": {
				Version:    2333,
				TimerID:    "t3",
				StartedID:  3,
				ExpiryTime: expiryTime,
				TaskID:     502,
			},
		},

		ChildExecutionInfos: map[int64]*p.ChildExecutionInfo{
			9: {
				Version:         2334,
				InitiatedID:     9,
				InitiatedEvent:  &gen.HistoryEvent{EventId: int64Ptr(123)},
				StartedID:       11,
				StartedEvent:    nil,
				CreateRequestID: "aaaaaaaa-aaaa-aaaa-aaaa-aaaaaaaaaaaa",
			},
		},

		RequestCancelInfos: map[int64]*p.RequestCancelInfo{
			19: {
				Version:         2335,
				InitiatedID:     19,
				CancelRequestID: "cancel_requested_id",
			},
		},

		SignalInfos: map[int64]*p.SignalInfo{
			39: {
				Version:         2336,
				InitiatedID:     39,
				SignalRequestID: "aaaaaaaa-aaaa-aaaa-aaaa-aaaaaaaaaaaa",
				SignalName:      "signalA",
				Input:           []byte("signal_input_A"),
				Control:         []byte("signal_control_A"),
			},
		},

		SignalRequestedIDs: map[string]struct{}{
			"00000000-0000-0000-0000-000000000001": {},
			"00000000-0000-0000-0000-000000000002": {},
			"00000000-0000-0000-0000-000000000003": {},
		},
	}

	err2 := s.UpdateAllMutableState(updatedState, int64(3))
	s.NoError(err2)

	partialState, err2 := s.GetWorkflowExecutionInfo(domainID, workflowExecution)
	s.NoError(err2)
	s.NotNil(partialState, "expected valid state.")
	partialInfo := partialState.ExecutionInfo
	s.NotNil(partialInfo, "Valid Workflow info expected.")

	bufferUpdateInfo := copyWorkflowExecutionInfo(partialInfo)
	err2 = s.UpdateWorklowStateAndReplication(bufferUpdateInfo, nil, nil, bufferedTask1, nil, bufferUpdateInfo.NextEventID, nil)
	s.NoError(err2)
	err2 = s.UpdateWorklowStateAndReplication(bufferUpdateInfo, nil, nil, bufferedTask2, nil, bufferUpdateInfo.NextEventID, nil)
	s.NoError(err2)
	err2 = s.UpdateWorkflowExecutionForBufferEvents(bufferUpdateInfo, nil, bufferUpdateInfo.NextEventID, eventsBatch1, false)
	s.NoError(err2)
	stats0, state0, err2 = s.GetWorkflowExecutionInfoWithStats(domainID, workflowExecution)
	s.NoError(err2)
	s.Equal(1, stats0.BufferedEventsCount)
	s.True(stats0.BufferedEventsSize > 0)
	history := &gen.History{Events: make([]*gen.HistoryEvent, 0)}
	history.Events = append(history.Events, eventsBatch1...)
	history0 := &gen.History{Events: state0.BufferedEvents}
	s.True(history.Equals(history0))
	history.Events = append(history.Events, eventsBatch2...)

	err2 = s.UpdateWorkflowExecutionForBufferEvents(bufferUpdateInfo, nil, bufferUpdateInfo.NextEventID, eventsBatch2, false)
	s.NoError(err2)

	stats1, state1, err1 := s.GetWorkflowExecutionInfoWithStats(domainID, workflowExecution)
	s.NoError(err1)
	s.NotNil(state1, "expected valid state.")
	info1 := state1.ExecutionInfo
	s.NotNil(info1, "Valid Workflow info expected.")
	s.Equal(2, stats1.BufferedEventsCount)
	s.True(stats1.BufferedEventsSize > 0)
	history1 := &gen.History{Events: state1.BufferedEvents}
	s.True(history.Equals(history1))

	s.Equal(2, len(state1.ActivityInfos))
	ai, ok := state1.ActivityInfos[4]
	s.True(ok)
	s.NotNil(ai)
	s.Equal(int64(7789), ai.Version)
	s.Equal(int64(4), ai.ScheduleID)
	s.Equal(int64(3), ai.ScheduledEventBatchID)
	s.Equal(int64(40), *ai.ScheduledEvent.EventId)
	s.EqualTimes(currentTime, ai.ScheduledTime)
	s.Equal(int64(6), ai.StartedID)
	s.Equal(int64(60), *ai.StartedEvent.EventId)
	s.EqualTimes(currentTime, ai.StartedTime)
	s.Equal(int32(1), ai.ScheduleToCloseTimeout)
	s.Equal(int32(2), ai.ScheduleToStartTimeout)
	s.Equal(int32(3), ai.StartToCloseTimeout)
	s.Equal(int32(4), ai.HeartbeatTimeout)
	s.EqualTimes(currentTime, ai.LastHeartBeatUpdatedTime)
	s.Equal(int32(1), ai.TimerTaskStatus)

	ai, ok = state1.ActivityInfos[5]
	s.True(ok)
	s.NotNil(ai)
	s.Equal(int64(7789), ai.Version)
	s.Equal(int64(5), ai.ScheduleID)
	s.Equal(int64(3), ai.ScheduledEventBatchID)
	s.Equal(int64(50), *ai.ScheduledEvent.EventId)
	s.EqualTimes(currentTime, ai.ScheduledTime)
	s.Equal(int64(7), ai.StartedID)
	s.Equal(int64(70), *ai.StartedEvent.EventId)
	s.EqualTimes(currentTime, ai.StartedTime)
	s.Equal(int32(1), ai.ScheduleToCloseTimeout)
	s.Equal(int32(2), ai.ScheduleToStartTimeout)
	s.Equal(int32(3), ai.StartToCloseTimeout)
	s.Equal(int32(4), ai.HeartbeatTimeout)
	s.EqualTimes(currentTime, ai.LastHeartBeatUpdatedTime)
	s.Equal(int32(1), ai.TimerTaskStatus)

	s.Equal(3, len(state1.TimerInfos))
	ti, ok := state1.TimerInfos["t1"]
	s.True(ok)
	s.NotNil(ti)
	s.Equal(int64(2333), ti.Version)
	s.Equal("t1", ti.TimerID)
	s.Equal(int64(1), ti.StartedID)
	s.EqualTimes(expiryTime, ti.ExpiryTime)
	s.Equal(int64(500), ti.TaskID)

	ti, ok = state1.TimerInfos["t2"]
	s.True(ok)
	s.NotNil(ti)
	s.Equal(int64(2333), ti.Version)
	s.Equal("t2", ti.TimerID)
	s.Equal(int64(2), ti.StartedID)
	s.EqualTimes(expiryTime, ti.ExpiryTime)
	s.Equal(int64(501), ti.TaskID)

	ti, ok = state1.TimerInfos["t3"]
	s.True(ok)
	s.NotNil(ti)
	s.Equal(int64(2333), ti.Version)
	s.Equal("t3", ti.TimerID)
	s.Equal(int64(3), ti.StartedID)
	s.EqualTimes(expiryTime, ti.ExpiryTime)
	s.Equal(int64(502), ti.TaskID)

	s.Equal(1, len(state1.ChildExecutionInfos))
	ci, ok := state1.ChildExecutionInfos[9]
	s.True(ok)
	s.NotNil(ci)
	s.Equal(int64(2334), ci.Version)

	s.Equal(1, len(state1.RequestCancelInfos))
	rci, ok := state1.RequestCancelInfos[19]
	s.True(ok)
	s.NotNil(rci)
	s.Equal(int64(2335), rci.Version)

	s.Equal(1, len(state1.SignalInfos))
	si, ok := state1.SignalInfos[39]
	s.True(ok)
	s.NotNil(si)
	s.Equal(int64(2336), si.Version)

	s.Equal(3, len(state1.SignalRequestedIDs))
	_, contains := state1.SignalRequestedIDs["00000000-0000-0000-0000-000000000001"]
	s.True(contains)
	_, contains = state1.SignalRequestedIDs["00000000-0000-0000-0000-000000000002"]
	s.True(contains)
	_, contains = state1.SignalRequestedIDs["00000000-0000-0000-0000-000000000003"]
	s.True(contains)

	s.Equal(2, len(state1.BufferedReplicationTasks))
	s.Equal(3, len(state1.BufferedEvents))

	updatedInfo1 := copyWorkflowExecutionInfo(info1)
	updatedInfo1.NextEventID = int64(3)
	resetActivityInfos := []*p.ActivityInfo{
		{
			Version:                  8789,
			ScheduleID:               40,
			ScheduledEventBatchID:    30,
			ScheduledEvent:           &gen.HistoryEvent{EventId: int64Ptr(400)},
			ScheduledTime:            currentTime,
			StartedID:                60,
			StartedEvent:             &gen.HistoryEvent{EventId: int64Ptr(600)},
			StartedTime:              currentTime,
			ScheduleToCloseTimeout:   10,
			ScheduleToStartTimeout:   20,
			StartToCloseTimeout:      30,
			HeartbeatTimeout:         40,
			LastHeartBeatUpdatedTime: currentTime,
			TimerTaskStatus:          1,
		}}

	resetTimerInfos := []*p.TimerInfo{
		{
			Version:    3333,
			TimerID:    "t1_new",
			StartedID:  1,
			ExpiryTime: expiryTime,
			TaskID:     600,
		},
		{
			Version:    3333,
			TimerID:    "t2_new",
			StartedID:  2,
			ExpiryTime: expiryTime,
			TaskID:     601,
		}}

	resetChildExecutionInfos := []*p.ChildExecutionInfo{
		{
			Version:         3334,
			InitiatedID:     10,
			InitiatedEvent:  &gen.HistoryEvent{EventId: common.Int64Ptr(10)},
			StartedID:       15,
			StartedEvent:    nil,
			CreateRequestID: "aaaaaaaa-aaaa-aaaa-aaaa-aaaaaaaaaaaa",
		}}

	resetRequestCancelInfos := []*p.RequestCancelInfo{
		{
			Version:         3335,
			InitiatedID:     29,
			CancelRequestID: "new_cancel_requested_id",
		}}

	resetSignalInfos := []*p.SignalInfo{
		{
			Version:         3336,
			InitiatedID:     39,
			SignalRequestID: "aaaaaaaa-aaaa-aaaa-aaaa-aaaaaaaaaaaa",
			SignalName:      "signalB",
			Input:           []byte("signal_input_b"),
			Control:         []byte("signal_control_b"),
		},
		{
			Version:         3336,
			InitiatedID:     42,
			SignalRequestID: "aaaaaaaa-aaaa-aaaa-aaaa-aaaaaaaaaaaa",
			SignalName:      "signalC",
			Input:           []byte("signal_input_c"),
			Control:         []byte("signal_control_c"),
		}}

	rState := &p.ReplicationState{
		CurrentVersion: int64(8789),
		StartVersion:   int64(8780),
	}

	err3 := s.ResetMutableState(workflowExecution.GetRunId(), updatedInfo1, rState, int64(5), resetActivityInfos, resetTimerInfos,
		resetChildExecutionInfos, resetRequestCancelInfos, resetSignalInfos, nil)
	s.NoError(err3)

	stats4, state4, err4 := s.GetWorkflowExecutionInfoWithStats(domainID, workflowExecution)
	s.NoError(err4)
	s.NotNil(state4, "expected valid state.")
	s.Equal(0, stats4.BufferedEventsCount)
	s.Equal(0, stats4.BufferedEventsSize)

	info4 := state4.ExecutionInfo
	log.Printf("%+v", info4)
	s.NotNil(info4, "Valid Workflow info expected.")
	s.Equal(int64(3), info4.NextEventID)

	s.Equal(1, len(state4.ActivityInfos))
	ai, ok = state4.ActivityInfos[40]
	s.True(ok)
	s.NotNil(ai)
	s.Equal(int64(8789), ai.Version)
	s.Equal(int64(40), ai.ScheduleID)
	s.Equal(int64(30), ai.ScheduledEventBatchID)
	s.Equal(int64(400), *ai.ScheduledEvent.EventId)
	s.Equal(currentTime.Unix(), ai.ScheduledTime.Unix())
	s.Equal(int64(60), ai.StartedID)
	s.Equal(int64(600), *ai.StartedEvent.EventId)
	s.Equal(currentTime.Unix(), ai.StartedTime.Unix())
	s.Equal(int32(10), ai.ScheduleToCloseTimeout)
	s.Equal(int32(20), ai.ScheduleToStartTimeout)
	s.Equal(int32(30), ai.StartToCloseTimeout)
	s.Equal(int32(40), ai.HeartbeatTimeout)
	s.Equal(currentTime.Unix(), ai.LastHeartBeatUpdatedTime.Unix())
	s.Equal(int32(1), ai.TimerTaskStatus)

	s.Equal(2, len(state4.TimerInfos))
	ti, ok = state4.TimerInfos["t1_new"]
	s.True(ok)
	s.NotNil(ai)
	s.Equal(int64(3333), ti.Version)
	s.Equal("t1_new", ti.TimerID)
	s.Equal(int64(1), ti.StartedID)
	s.EqualTimes(expiryTime, ti.ExpiryTime)
	s.Equal(int64(600), ti.TaskID)

	ti, ok = state4.TimerInfos["t2_new"]
	s.True(ok)
	s.NotNil(ai)
	s.Equal(int64(3333), ti.Version)
	s.Equal("t2_new", ti.TimerID)
	s.Equal(int64(2), ti.StartedID)
	s.EqualTimes(expiryTime, ti.ExpiryTime)
	s.Equal(int64(601), ti.TaskID)

	s.Equal(1, len(state4.ChildExecutionInfos))
	ci, ok = state4.ChildExecutionInfos[10]
	s.True(ok)
	s.NotNil(ci)
	s.Equal(int64(3334), ci.Version)
	s.Equal(int64(10), ci.InitiatedID)
	s.Equal(int64(15), ci.StartedID)

	s.Equal(1, len(state4.RequestCancelInfos))
	rci, ok = state4.RequestCancelInfos[29]
	s.True(ok)
	s.NotNil(rci)
	s.Equal(int64(3335), rci.Version)
	s.Equal(int64(29), rci.InitiatedID)
	s.Equal("new_cancel_requested_id", rci.CancelRequestID)

	s.Equal(2, len(state4.SignalInfos))
	si, ok = state4.SignalInfos[39]
	s.True(ok)
	s.NotNil(si)
	s.Equal(int64(3336), si.Version)
	s.Equal(int64(39), si.InitiatedID)
	s.Equal("signalB", si.SignalName)
	s.Equal([]byte("signal_input_b"), si.Input)
	s.Equal([]byte("signal_control_b"), si.Control)

	si, ok = state4.SignalInfos[42]
	s.True(ok)
	s.NotNil(si)
	s.Equal(int64(3336), si.Version)
	s.Equal(int64(42), si.InitiatedID)
	s.Equal("signalC", si.SignalName)
	s.Equal([]byte("signal_input_c"), si.Input)
	s.Equal([]byte("signal_control_c"), si.Control)

	s.Equal(0, len(state4.SignalRequestedIDs))

	s.Equal(0, len(state4.BufferedReplicationTasks))
	s.Equal(0, len(state4.BufferedEvents))

}

// TestResetMutableStateCurrentIsNotSelf test
func (s *ExecutionManagerSuite) TestResetMutableStateCurrentIsNotSelf() {
	domainID := "4ca1faac-1a3a-47af-8e51-fdaa2b3d45b9"
	workflowID := "test-reset-mutable-state-test-current-is-not-self"

	// first create a workflow and continue as new it
	workflowExecutionReset := gen.WorkflowExecution{
		WorkflowId: common.StringPtr(workflowID),
		RunId:      common.StringPtr("aaaaaaaa-aaaa-aaaa-aaaa-aaaaaaaaaaa0"),
	}
	task, err := s.CreateWorkflowExecution(domainID, workflowExecutionReset, "taskList", "wType", 20, 13, nil, 3, 0, 2, nil)
	s.NoError(err)
	s.NotNil(task, "Expected non empty task identifier.")

	state, err := s.GetWorkflowExecutionInfo(domainID, workflowExecutionReset)
	s.NoError(err)

	info := state.ExecutionInfo
	continueAsNewInfo := copyWorkflowExecutionInfo(info)
	continueAsNewInfo.State = p.WorkflowStateRunning
	continueAsNewInfo.NextEventID = int64(5)
	continueAsNewInfo.LastProcessedEvent = int64(2)

	workflowExecutionCurrent := gen.WorkflowExecution{
		WorkflowId: common.StringPtr(workflowID),
		RunId:      common.StringPtr("aaaaaaaa-aaaa-aaaa-aaaa-aaaaaaaaaaa1"),
	}
	err = s.ContinueAsNewExecution(continueAsNewInfo, info.NextEventID, workflowExecutionCurrent, int64(3), int64(2), nil)
	s.NoError(err)

	runID1, err := s.GetCurrentWorkflowRunID(domainID, workflowID)
	s.Equal(workflowExecutionCurrent.GetRunId(), runID1)
	state, err = s.GetWorkflowExecutionInfo(domainID, workflowExecutionCurrent)
	s.NoError(err)
	updatedInfo1 := copyWorkflowExecutionInfo(state.ExecutionInfo)
	updatedInfo1.State = p.WorkflowStateCompleted
	updatedInfo1.CloseStatus = p.WorkflowCloseStatusCompleted
	updatedInfo1.NextEventID = int64(6)
	updatedInfo1.LastProcessedEvent = int64(2)
	err3 := s.UpdateWorkflowExecutionAndFinish(updatedInfo1, int64(3))
	s.NoError(err3)
	runID1, err = s.GetCurrentWorkflowRunID(domainID, workflowID)
	s.Equal(workflowExecutionCurrent.GetRunId(), runID1)

	resetExecutionInfo := &p.WorkflowExecutionInfo{
		DomainID:             domainID,
		WorkflowID:           workflowExecutionReset.GetWorkflowId(),
		RunID:                workflowExecutionReset.GetRunId(),
		ParentDomainID:       uuid.New(),
		ParentWorkflowID:     "some random parent workflow ID",
		ParentRunID:          uuid.New(),
		InitiatedID:          12345,
		TaskList:             "some random tasklist",
		WorkflowTypeName:     "some random workflow type name",
		WorkflowTimeout:      1112,
		DecisionTimeoutValue: 14,
		State:                p.WorkflowStateRunning,
		NextEventID:          123,
		CreateRequestID:      uuid.New(),
		DecisionVersion:      common.EmptyVersion,
		DecisionScheduleID:   111,
		DecisionStartedID:    222,
		DecisionRequestID:    uuid.New(),
		DecisionTimeout:      0,
	}
	resetActivityInfos := []*p.ActivityInfo{}
	resetTimerInfos := []*p.TimerInfo{}
	resetChildExecutionInfos := []*p.ChildExecutionInfo{}
	resetRequestCancelInfos := []*p.RequestCancelInfo{}
	resetSignalInfos := []*p.SignalInfo{}
	rState := &p.ReplicationState{
		CurrentVersion: int64(8789),
		StartVersion:   int64(8780),
	}

	err = s.ResetMutableState(workflowExecutionCurrent.GetRunId(), resetExecutionInfo, rState, continueAsNewInfo.NextEventID, resetActivityInfos, resetTimerInfos,
		resetChildExecutionInfos, resetRequestCancelInfos, resetSignalInfos, nil)
	s.NoError(err)

	// this test only assert whether the current workflow execution record is reset
	runID, err := s.GetCurrentWorkflowRunID(domainID, workflowID)
	s.Equal(workflowExecutionReset.GetRunId(), runID)

	state, err = s.GetWorkflowExecutionInfo(domainID, workflowExecutionReset)
	s.NoError(err)
	info = state.ExecutionInfo
	continueAsNewInfo = copyWorkflowExecutionInfo(info)
	continueAsNewInfo.State = p.WorkflowStateRunning
	continueAsNewInfo.NextEventID += 3
	continueAsNewInfo.LastProcessedEvent += 2

	workflowExecutionCurrent2 := gen.WorkflowExecution{
		WorkflowId: common.StringPtr(workflowID),
		RunId:      common.StringPtr("aaaaaaaa-aaaa-aaaa-aaaa-aaaaaaaaaaa2"),
	}
	err = s.ContinueAsNewExecution(continueAsNewInfo, info.NextEventID, workflowExecutionCurrent2, int64(3), int64(2), nil)
	s.NoError(err)

	runID2, err := s.GetCurrentWorkflowRunID(domainID, workflowID)
	s.Equal(workflowExecutionCurrent2.GetRunId(), runID2)

	err = s.ResetMutableState(workflowExecutionCurrent2.GetRunId(), resetExecutionInfo, rState, continueAsNewInfo.NextEventID, resetActivityInfos, resetTimerInfos,
		resetChildExecutionInfos, resetRequestCancelInfos, resetSignalInfos, nil)
	s.NoError(err)

	// this test only assert whether the current workflow execution record is reseted
	runID, err = s.GetCurrentWorkflowRunID(domainID, workflowID)
	s.Equal(workflowExecutionReset.GetRunId(), runID)
}

// TestResetMutableStateMismatch test
func (s *ExecutionManagerSuite) TestResetMutableStateMismatch() {
	domainID := "4ca1faac-1a3a-47af-8e51-fdaa2b3d45b9"
	workflowID := "test-reset-mutable-state-test-mismatch"

	// first create a workflow and continue as new it
	workflowExecutionReset := gen.WorkflowExecution{
		WorkflowId: common.StringPtr(workflowID),
		RunId:      common.StringPtr("aaaaaaaa-aaaa-aaaa-aaaa-aaaaaaaaaaa0"),
	}
	task, err := s.CreateWorkflowExecution(domainID, workflowExecutionReset, "taskList", "wType", 20, 13, nil, 3, 0, 2, nil)
	s.NoError(err)
	s.NotNil(task, "Expected non empty task identifier.")

	state, err := s.GetWorkflowExecutionInfo(domainID, workflowExecutionReset)
	s.NoError(err)

	info := state.ExecutionInfo
	continueAsNewInfo := copyWorkflowExecutionInfo(info)
	continueAsNewInfo.State = p.WorkflowStateRunning
	continueAsNewInfo.NextEventID = int64(5)
	continueAsNewInfo.LastProcessedEvent = int64(2)

	workflowExecutionCurrent := gen.WorkflowExecution{
		WorkflowId: common.StringPtr(workflowID),
		RunId:      common.StringPtr("aaaaaaaa-aaaa-aaaa-aaaa-aaaaaaaaaaa1"),
	}
	err = s.ContinueAsNewExecution(continueAsNewInfo, info.NextEventID, workflowExecutionCurrent, int64(3), int64(2), nil)
	s.NoError(err)

	runID1, err := s.GetCurrentWorkflowRunID(domainID, workflowID)
	s.Equal(workflowExecutionCurrent.GetRunId(), runID1)
	state, err = s.GetWorkflowExecutionInfo(domainID, workflowExecutionCurrent)
	s.NoError(err)
	updatedInfo1 := copyWorkflowExecutionInfo(state.ExecutionInfo)
	updatedInfo1.State = p.WorkflowStateCompleted
	updatedInfo1.CloseStatus = p.WorkflowCloseStatusCompleted
	updatedInfo1.NextEventID = int64(6)
	updatedInfo1.LastProcessedEvent = int64(2)
	err3 := s.UpdateWorkflowExecutionAndFinish(updatedInfo1, int64(3))
	s.NoError(err3)
	runID1, err = s.GetCurrentWorkflowRunID(domainID, workflowID)
	s.Equal(workflowExecutionCurrent.GetRunId(), runID1)

	resetExecutionInfo := &p.WorkflowExecutionInfo{
		DomainID:             domainID,
		WorkflowID:           workflowExecutionReset.GetWorkflowId(),
		RunID:                workflowExecutionReset.GetRunId(),
		ParentDomainID:       uuid.New(),
		ParentWorkflowID:     "some random parent workflow ID",
		ParentRunID:          uuid.New(),
		InitiatedID:          12345,
		TaskList:             "some random tasklist",
		WorkflowTypeName:     "some random workflow type name",
		WorkflowTimeout:      1112,
		DecisionTimeoutValue: 14,
		State:                p.WorkflowStateRunning,
		NextEventID:          123,
		CreateRequestID:      uuid.New(),
		DecisionVersion:      common.EmptyVersion,
		DecisionScheduleID:   111,
		DecisionStartedID:    222,
		DecisionRequestID:    uuid.New(),
		DecisionTimeout:      0,
	}
	resetActivityInfos := []*p.ActivityInfo{}
	resetTimerInfos := []*p.TimerInfo{}
	resetChildExecutionInfos := []*p.ChildExecutionInfo{}
	resetRequestCancelInfos := []*p.RequestCancelInfo{}
	resetSignalInfos := []*p.SignalInfo{}
	rState := &p.ReplicationState{
		CurrentVersion: int64(8789),
		StartVersion:   int64(8780),
	}

	wrongPrevRunID := uuid.New()
	err = s.ResetMutableState(wrongPrevRunID, resetExecutionInfo, rState, continueAsNewInfo.NextEventID, resetActivityInfos, resetTimerInfos,
		resetChildExecutionInfos, resetRequestCancelInfos, resetSignalInfos, nil)
	s.NotNil(err)

	// this test only assert whether the current workflow execution record is reset
	runID, err := s.GetCurrentWorkflowRunID(domainID, workflowID)
	s.Equal(workflowExecutionCurrent.GetRunId(), runID)
}

// TestCreateGetShardBackfill test
func (s *ExecutionManagerSuite) TestCreateGetShardBackfill() {
	shardID := 4
	rangeID := int64(59)

	// test create && get
	currentReplicationAck := int64(27)
	currentClusterTransferAck := int64(21)
	currentClusterTimerAck := timestampConvertor(time.Now().Add(-10 * time.Second))
	shardInfo := &p.ShardInfo{
		ShardID:             shardID,
		Owner:               "some random owner",
		RangeID:             rangeID,
		StolenSinceRenew:    12,
		UpdatedAt:           timestampConvertor(time.Now()),
		ReplicationAckLevel: currentReplicationAck,
		TransferAckLevel:    currentClusterTransferAck,
		TimerAckLevel:       currentClusterTimerAck,
	}
	createRequest := &p.CreateShardRequest{
		ShardInfo: shardInfo,
	}
	s.Nil(s.ShardMgr.CreateShard(createRequest))

	shardInfo.ClusterTransferAckLevel = map[string]int64{
		s.ClusterMetadata.GetCurrentClusterName(): currentClusterTransferAck,
	}
	shardInfo.ClusterTimerAckLevel = map[string]time.Time{
		s.ClusterMetadata.GetCurrentClusterName(): currentClusterTimerAck,
	}
	resp, err := s.ShardMgr.GetShard(&p.GetShardRequest{ShardID: shardID})
	s.NoError(err)
	s.True(timeComparator(shardInfo.UpdatedAt, resp.ShardInfo.UpdatedAt, TimePrecision))
	s.True(timeComparator(shardInfo.ClusterTimerAckLevel[cluster.TestCurrentClusterName], resp.ShardInfo.ClusterTimerAckLevel[cluster.TestCurrentClusterName], TimePrecision))
	s.True(timeComparator(shardInfo.ClusterTimerAckLevel[cluster.TestAlternativeClusterName], resp.ShardInfo.ClusterTimerAckLevel[cluster.TestAlternativeClusterName], TimePrecision))
	s.Equal(shardInfo.TimerAckLevel.UnixNano(), resp.ShardInfo.TimerAckLevel.UnixNano())
	resp.ShardInfo.TimerAckLevel = shardInfo.TimerAckLevel
	resp.ShardInfo.UpdatedAt = shardInfo.UpdatedAt
	resp.ShardInfo.ClusterTimerAckLevel = shardInfo.ClusterTimerAckLevel
	s.Equal(shardInfo, resp.ShardInfo)
}

// TestCreateGetUpdateGetShard test
func (s *ExecutionManagerSuite) TestCreateGetUpdateGetShard() {
	shardID := 8
	rangeID := int64(59)

	// test create && get
	currentReplicationAck := int64(27)
	currentClusterTransferAck := int64(21)
	alternativeClusterTransferAck := int64(32)
	currentClusterTimerAck := timestampConvertor(time.Now().Add(-10 * time.Second))
	alternativeClusterTimerAck := timestampConvertor(time.Now().Add(-20 * time.Second))
	domainNotificationVersion := int64(8192)
	shardInfo := &p.ShardInfo{
		ShardID:             shardID,
		Owner:               "some random owner",
		RangeID:             rangeID,
		StolenSinceRenew:    12,
		UpdatedAt:           timestampConvertor(time.Now()),
		ReplicationAckLevel: currentReplicationAck,
		TransferAckLevel:    currentClusterTransferAck,
		TimerAckLevel:       currentClusterTimerAck,
		ClusterTransferAckLevel: map[string]int64{
			cluster.TestCurrentClusterName:     currentClusterTransferAck,
			cluster.TestAlternativeClusterName: alternativeClusterTransferAck,
		},
		ClusterTimerAckLevel: map[string]time.Time{
			cluster.TestCurrentClusterName:     currentClusterTimerAck,
			cluster.TestAlternativeClusterName: alternativeClusterTimerAck,
		},
		DomainNotificationVersion: domainNotificationVersion,
	}
	createRequest := &p.CreateShardRequest{
		ShardInfo: shardInfo,
	}
	s.Nil(s.ShardMgr.CreateShard(createRequest))
	resp, err := s.ShardMgr.GetShard(&p.GetShardRequest{ShardID: shardID})
	s.NoError(err)
	s.True(timeComparator(shardInfo.UpdatedAt, resp.ShardInfo.UpdatedAt, TimePrecision))
	s.True(timeComparator(shardInfo.ClusterTimerAckLevel[cluster.TestCurrentClusterName], resp.ShardInfo.ClusterTimerAckLevel[cluster.TestCurrentClusterName], TimePrecision))
	s.True(timeComparator(shardInfo.ClusterTimerAckLevel[cluster.TestAlternativeClusterName], resp.ShardInfo.ClusterTimerAckLevel[cluster.TestAlternativeClusterName], TimePrecision))
	s.Equal(shardInfo.TimerAckLevel.UnixNano(), resp.ShardInfo.TimerAckLevel.UnixNano())
	resp.ShardInfo.TimerAckLevel = shardInfo.TimerAckLevel
	resp.ShardInfo.UpdatedAt = shardInfo.UpdatedAt
	resp.ShardInfo.ClusterTimerAckLevel = shardInfo.ClusterTimerAckLevel
	s.Equal(shardInfo, resp.ShardInfo)

	// test update && get
	currentReplicationAck = int64(270)
	currentClusterTransferAck = int64(210)
	alternativeClusterTransferAck = int64(320)
	currentClusterTimerAck = timestampConvertor(time.Now().Add(-100 * time.Second))
	alternativeClusterTimerAck = timestampConvertor(time.Now().Add(-200 * time.Second))
	domainNotificationVersion = int64(16384)
	shardInfo = &p.ShardInfo{
		ShardID:             shardID,
		Owner:               "some random owner",
		RangeID:             int64(28),
		StolenSinceRenew:    4,
		UpdatedAt:           timestampConvertor(time.Now()),
		ReplicationAckLevel: currentReplicationAck,
		TransferAckLevel:    currentClusterTransferAck,
		TimerAckLevel:       currentClusterTimerAck,
		ClusterTransferAckLevel: map[string]int64{
			cluster.TestCurrentClusterName:     currentClusterTransferAck,
			cluster.TestAlternativeClusterName: alternativeClusterTransferAck,
		},
		ClusterTimerAckLevel: map[string]time.Time{
			cluster.TestCurrentClusterName:     currentClusterTimerAck,
			cluster.TestAlternativeClusterName: alternativeClusterTimerAck,
		},
		DomainNotificationVersion: domainNotificationVersion,
	}
	updateRequest := &p.UpdateShardRequest{
		ShardInfo:       shardInfo,
		PreviousRangeID: rangeID,
	}
	s.Nil(s.ShardMgr.UpdateShard(updateRequest))

	resp, err = s.ShardMgr.GetShard(&p.GetShardRequest{ShardID: shardID})
	s.NoError(err)
	s.True(timeComparator(shardInfo.UpdatedAt, resp.ShardInfo.UpdatedAt, TimePrecision))
	s.True(timeComparator(shardInfo.ClusterTimerAckLevel[cluster.TestCurrentClusterName], resp.ShardInfo.ClusterTimerAckLevel[cluster.TestCurrentClusterName], TimePrecision))
	s.True(timeComparator(shardInfo.ClusterTimerAckLevel[cluster.TestAlternativeClusterName], resp.ShardInfo.ClusterTimerAckLevel[cluster.TestAlternativeClusterName], TimePrecision))
	s.Equal(shardInfo.TimerAckLevel.UnixNano(), resp.ShardInfo.TimerAckLevel.UnixNano())
	resp.ShardInfo.UpdatedAt = shardInfo.UpdatedAt
	resp.ShardInfo.TimerAckLevel = shardInfo.TimerAckLevel
	resp.ShardInfo.ClusterTimerAckLevel = shardInfo.ClusterTimerAckLevel
	s.Equal(shardInfo, resp.ShardInfo)
}

func copyWorkflowExecutionInfo(sourceInfo *p.WorkflowExecutionInfo) *p.WorkflowExecutionInfo {
	return &p.WorkflowExecutionInfo{
		DomainID:             sourceInfo.DomainID,
		WorkflowID:           sourceInfo.WorkflowID,
		RunID:                sourceInfo.RunID,
		ParentDomainID:       sourceInfo.ParentDomainID,
		ParentWorkflowID:     sourceInfo.ParentWorkflowID,
		ParentRunID:          sourceInfo.ParentRunID,
		InitiatedID:          sourceInfo.InitiatedID,
		CompletionEvent:      sourceInfo.CompletionEvent,
		TaskList:             sourceInfo.TaskList,
		WorkflowTypeName:     sourceInfo.WorkflowTypeName,
		WorkflowTimeout:      sourceInfo.WorkflowTimeout,
		DecisionTimeoutValue: sourceInfo.DecisionTimeoutValue,
		ExecutionContext:     sourceInfo.ExecutionContext,
		State:                sourceInfo.State,
		CloseStatus:          sourceInfo.CloseStatus,
		NextEventID:          sourceInfo.NextEventID,
		LastProcessedEvent:   sourceInfo.LastProcessedEvent,
		LastUpdatedTimestamp: sourceInfo.LastUpdatedTimestamp,
		CreateRequestID:      sourceInfo.CreateRequestID,
		DecisionVersion:      sourceInfo.DecisionVersion,
		DecisionScheduleID:   sourceInfo.DecisionScheduleID,
		DecisionStartedID:    sourceInfo.DecisionStartedID,
		DecisionRequestID:    sourceInfo.DecisionRequestID,
		DecisionTimeout:      sourceInfo.DecisionTimeout,
		EventStoreVersion:    sourceInfo.EventStoreVersion,
		BranchToken:          sourceInfo.BranchToken,
	}
}

// Note: cassandra only provide millisecond precision timestamp
// ref: https://docs.datastax.com/en/cql/3.3/cql/cql_reference/timestamp_type_r.html
// so to use equal function, we need to do conversion, getting rid of sub milliseconds
func timestampConvertor(t time.Time) time.Time {
	return time.Unix(
		0,
		p.DBTimestampToUnixNano(p.UnixNanoToDBTimestamp(t.UnixNano())),
	).UTC()
}

func timeComparator(t1, t2 time.Time, timeTolerance time.Duration) bool {
	diff := t2.Sub(t1)
	if diff.Nanoseconds() <= timeTolerance.Nanoseconds() {
		return true
	}
	return false
}

func copyReplicationState(sourceState *p.ReplicationState) *p.ReplicationState {
	state := &p.ReplicationState{
		CurrentVersion:   sourceState.CurrentVersion,
		StartVersion:     sourceState.StartVersion,
		LastWriteVersion: sourceState.LastWriteVersion,
		LastWriteEventID: sourceState.LastWriteEventID,
	}
	if sourceState.LastReplicationInfo != nil {
		state.LastReplicationInfo = map[string]*p.ReplicationInfo{}
		for k, v := range sourceState.LastReplicationInfo {
			state.LastReplicationInfo[k] = copyReplicationInfo(v)
		}
	}

	return state
}

func copyReplicationInfo(sourceInfo *p.ReplicationInfo) *p.ReplicationInfo {
	return &p.ReplicationInfo{
		Version:     sourceInfo.Version,
		LastEventID: sourceInfo.LastEventID,
	}
}<|MERGE_RESOLUTION|>--- conflicted
+++ resolved
@@ -151,8 +151,7 @@
 	}
 	req.CloseStatus = p.WorkflowCloseStatusNone
 	_, err = s.ExecutionManager.CreateWorkflowExecution(req)
-<<<<<<< HEAD
-	s.IsType(&shared.InternalServiceError{}, err)
+	s.IsType(&gen.InternalServiceError{}, err)
 
 	// for zombie workflow creation, we must use existing workflow ID which got created
 	// since we do not allow creation of zombie workflow without current record
@@ -166,7 +165,7 @@
 	for _, invalidCloseStatus := range invalidCloseStatuses {
 		req.CloseStatus = invalidCloseStatus
 		_, err := s.ExecutionManager.CreateWorkflowExecution(req)
-		s.IsType(&shared.InternalServiceError{}, err)
+		s.IsType(&gen.InternalServiceError{}, err)
 	}
 	req.CloseStatus = p.WorkflowCloseStatusNone
 	_, err = s.ExecutionManager.CreateWorkflowExecution(req)
@@ -236,9 +235,6 @@
 	s.Nil(err)
 	s.Equal(p.WorkflowStateZombie, info.ExecutionInfo.State)
 	s.Equal(p.WorkflowCloseStatusNone, info.ExecutionInfo.CloseStatus)
-=======
-	s.IsType(&gen.InternalServiceError{}, err)
->>>>>>> 5953cb0e
 }
 
 // TestUpdateWorkflowExecutionStateCloseStatus test
@@ -374,7 +370,7 @@
 			Condition:     nextEventID,
 			RangeID:       s.ShardInfo.RangeID,
 		})
-		s.IsType(&shared.InternalServiceError{}, err)
+		s.IsType(&gen.InternalServiceError{}, err)
 	}
 }
 
