--- conflicted
+++ resolved
@@ -3131,15 +3131,12 @@
 	return wh.GetMetricsClient().Scope(scope).Tagged(metrics.DomainUnknownTag())
 }
 
-<<<<<<< HEAD
-=======
 func frontendInternalServiceError(fmtStr string, args ...interface{}) error {
 	// NOTE: For internal error, we can't return thrift error from cadence-frontend.
 	// Because in uber internal metrics, thrift errors are counted as user errors.
 	return fmt.Errorf(fmtStr, args...)
 }
 
->>>>>>> 30702321
 func (wh *WorkflowHandler) error(err error, scope metrics.Scope, tagsForErrorLog ...tag.Tag) error {
 	switch err := err.(type) {
 	case *gen.InternalServiceError:
